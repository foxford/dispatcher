--- conflicted
+++ resolved
@@ -56,11 +56,8 @@
     "sentry-extension",
     "sqlx",
 ] }
-<<<<<<< HEAD
 svc-events = "0.9"
 svc-nats-client = "0.5"
-=======
->>>>>>> 45384869
 svc-utils = { version = "0.7", features = ["log-middleware", "metrics-middleware", "cors-middleware", "authn-extractor"] }
 tokio = { version = "1.28", features = ["full"] }
 tower = { version = "0.4", features = [ "timeout" ] }
