--- conflicted
+++ resolved
@@ -56,15 +56,10 @@
     "sentry-extension",
     "sqlx",
 ] }
-<<<<<<< HEAD
-svc-events = { git = "https://github.com/foxford/svc-events", branch = "ULMS-1896/ban-events" }
+svc-events = "0.7"
 svc-nats-client = { git = "https://github.com/foxford/svc-nats-client/", branch = "ULMS-1896/add-consumer-move-event-id" }
-svc-utils = { version = "0.6.0", features = ["log-middleware", "metrics-middleware", "cors-middleware", "authn-extractor"] }
-tokio = { version = "1.17", features = ["full"] }
-=======
 svc-utils = { version = "0.7", features = ["log-middleware", "metrics-middleware", "cors-middleware", "authn-extractor"] }
 tokio = { version = "1.28", features = ["full"] }
->>>>>>> 6d56ac71
 tower = { version = "0.4", features = [ "timeout" ] }
 tracing = "0.1"
 tracing-appender = "0.2"
