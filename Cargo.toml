[package]
name = "dispatcher"
<<<<<<< HEAD
version = "0.4.23"
=======
version = "0.4.22"
>>>>>>> e6fcd8e0
authors = ["Andrei Nesterov <ae.nesterov@gmail.com>"]
description = "Service managing classrooms"
readme = "README.md"
edition = "2018"
# See more keys and their definitions at https://doc.rust-lang.org/cargo/reference/manifest.html

[dependencies]
anyhow = "1.0"
async-trait = "0.1"
axum = { version = "0.5.14", features = ["headers"] }
chrono = { version = "0.4", features = ["serde"] }
config = { version = "0.13", default-features = false, features = ["toml"] }
futures = "0.3"
futures-channel = "0.3"
hashring = "0.3.0"
headers = "0.3"
http = "0.2"
humantime-serde = "1"
hyper = { version = "0.14.20", features = ["server"] }
once_cell = "1"
percent-encoding = "2.1"
pin-utils = "0.1.0"
prometheus = "0.13"
prometheus-static-metric = "0.5"
quaint = { version = "0.1", features = ["uuid-0_8", "chrono-0_4"] }
rand = "0.8"
reqwest = "0.11"
sentry = { version = "0.27", default-features = true }
serde = "1.0"
serde_derive = "1.0"
serde_json = "1.0"
serde_qs = "0.10"
signal-hook = "0.3.6"
signal-hook-tokio = { version = "0.3", features = ["futures-v0_3"] }
sqlx = { version = "0.5", features = [
    "offline",
    "postgres",
    "macros",
    "uuid",
    "chrono",
    "json",
    "bigdecimal",
    "runtime-tokio-native-tls",
] }
svc-agent = { version = "0.19", features = ["sqlx"] }
svc-authn = { version = "0.7", features = ["jose", "sqlx"] }
svc-authz = "0.11"
svc-error = { version = "0.4", features = [
    "svc-agent",
    "svc-authn",
    "svc-authz",
    "sentry-extension",
    "sqlx",
] }
svc-utils = { version = "0.6.0", features = ["log-middleware", "metrics-middleware", "cors-middleware", "authn-extractor"] }
tokio = { version = "1.17", features = ["full"] }
tower = { version = "0.4", features = [ "timeout" ] }
tracing = "0.1"
tracing-appender = "0.2"
tracing-attributes  = "0.1"
tracing-error = "0.2"
tracing-futures = "0.2"
tracing-log = "0.1"
tracing-subscriber = { version = "0.3", features = ["env-filter", "json"] }
url = { version = "2.2.1", features = ["serde"] }
uuid = { version = "0.8", features = ["v4", "serde"] }
vec1 = { version = "1.8.0", features = ["serde"] }
parking_lot = "0.12"

[dev-dependencies]
lazy_static = "1.4"
mockall = "0.9.1"

[dependencies.dotenv]
version = "0.15"
optional = true

[profile.release]
debug = true<|MERGE_RESOLUTION|>--- conflicted
+++ resolved
@@ -1,10 +1,6 @@
 [package]
 name = "dispatcher"
-<<<<<<< HEAD
 version = "0.4.23"
-=======
-version = "0.4.22"
->>>>>>> e6fcd8e0
 authors = ["Andrei Nesterov <ae.nesterov@gmail.com>"]
 description = "Service managing classrooms"
 readme = "README.md"
