--- conflicted
+++ resolved
@@ -218,7 +218,6 @@
       ]
     }
   },
-<<<<<<< HEAD
   "392815880feea9a229e7519d683da6fa2d59f08926906d68031549b1d8b87793": {
     "query": "\n            INSERT INTO frontend (url)\n            VALUES ($1)\n            RETURNING id, url, created_at\n            ",
     "describe": {
@@ -253,10 +252,6 @@
   },
   "4b7dbb588ab8ac16b2b5f9791e67a10410c48ad79e49739f9a0984e224d7c344": {
     "query": "\n            UPDATE recording\n            SET modified_segments = $2,\n                adjusted_at = NOW()\n            WHERE class_id = $1 AND deleted_at IS NULL\n            RETURNING\n                id,\n                class_id,\n                rtc_id,\n                stream_uri,\n                segments AS \"segments!: Option<Segments>\",\n                started_at,\n                modified_segments AS \"modified_segments!: Option<Segments>\",\n                created_at,\n                adjusted_at,\n                transcoded_at,\n                created_by AS \"created_by: AgentId\",\n                deleted_at\n            ",
-=======
-  "5361508ced37677be118261ea95d89a2893fd94ccd4de59203bcad8f0d898f22": {
-    "query": "\n            UPDATE recording\n            SET transcoded_at = NOW()\n            WHERE class_id = $1 AND deleted_at IS NULL\n            RETURNING\n                id,\n                class_id,\n                rtc_id,\n                stream_uri,\n                segments AS \"segments!: Segments\",\n                started_at,\n                modified_segments AS \"modified_segments!: Option<Segments>\",\n                created_at,\n                adjusted_at,\n                transcoded_at,\n                created_by AS \"created_by: AgentId\",\n                deleted_at\n            ",
->>>>>>> 49ef73dc
     "describe": {
       "columns": [
         {
@@ -457,6 +452,52 @@
       ]
     }
   },
+  "61b7f8fd08937bc29a31e5656a36ae45065f41446ba65b55bc848c257a4f6087": {
+    "query": "\n            INSERT INTO scope (scope, frontend_id, app)\n            VALUES ($1, $2, $3)\n            RETURNING id, scope, frontend_id, created_at, app\n            ",
+    "describe": {
+      "columns": [
+        {
+          "ordinal": 0,
+          "name": "id",
+          "type_info": "Int8"
+        },
+        {
+          "ordinal": 1,
+          "name": "scope",
+          "type_info": "Text"
+        },
+        {
+          "ordinal": 2,
+          "name": "frontend_id",
+          "type_info": "Int8"
+        },
+        {
+          "ordinal": 3,
+          "name": "created_at",
+          "type_info": "Timestamptz"
+        },
+        {
+          "ordinal": 4,
+          "name": "app",
+          "type_info": "Text"
+        }
+      ],
+      "parameters": {
+        "Left": [
+          "Text",
+          "Int8",
+          "Text"
+        ]
+      },
+      "nullable": [
+        false,
+        false,
+        false,
+        false,
+        false
+      ]
+    }
+  },
   "61c2617996cfd67810f90a3546b8c289a79bd2510b0b99aa4c4bcae1d3d86da6": {
     "query": "\n            UPDATE class\n            SET time = $2, event_room_id = $3, conference_room_id = $4, original_event_room_id = NULL, modified_event_room_id = NULL\n            WHERE id = $1\n            RETURNING\n                id,\n                scope,\n                kind AS \"kind!: ClassType\",\n                audience,\n                time AS \"time!: Time\",\n                tags,\n                preserve_history,\n                created_at,\n                event_room_id,\n                conference_room_id,\n                original_event_room_id,\n                modified_event_room_id,\n                reserve,\n                room_events_uri\n            ",
     "describe": {
@@ -741,7 +782,115 @@
       ]
     }
   },
-<<<<<<< HEAD
+  "78091707933ef88ccb0d167ee54705ebf2ed82ab254bd2c0dc03ca23f8cad006": {
+    "query": "\n            UPDATE class\n            SET time = TSTZRANGE(LOWER(time), LEAST(UPPER(time), NOW()))\n            WHERE id = $1\n            RETURNING\n                id,\n                scope,\n                kind AS \"kind!: ClassType\",\n                audience,\n                time AS \"time!: Time\",\n                tags,\n                preserve_history,\n                created_at,\n                event_room_id,\n                conference_room_id,\n                original_event_room_id,\n                modified_event_room_id,\n                reserve,\n                room_events_uri\n            ",
+    "describe": {
+      "columns": [
+        {
+          "ordinal": 0,
+          "name": "id",
+          "type_info": "Uuid"
+        },
+        {
+          "ordinal": 1,
+          "name": "scope",
+          "type_info": "Text"
+        },
+        {
+          "ordinal": 2,
+          "name": "kind!: ClassType",
+          "type_info": {
+            "Custom": {
+              "name": "class_type",
+              "kind": {
+                "Enum": [
+                  "webinar",
+                  "p2p",
+                  "minigroup"
+                ]
+              }
+            }
+          }
+        },
+        {
+          "ordinal": 3,
+          "name": "audience",
+          "type_info": "Text"
+        },
+        {
+          "ordinal": 4,
+          "name": "time!: Time",
+          "type_info": "TstzRange"
+        },
+        {
+          "ordinal": 5,
+          "name": "tags",
+          "type_info": "Json"
+        },
+        {
+          "ordinal": 6,
+          "name": "preserve_history",
+          "type_info": "Bool"
+        },
+        {
+          "ordinal": 7,
+          "name": "created_at",
+          "type_info": "Timestamptz"
+        },
+        {
+          "ordinal": 8,
+          "name": "event_room_id",
+          "type_info": "Uuid"
+        },
+        {
+          "ordinal": 9,
+          "name": "conference_room_id",
+          "type_info": "Uuid"
+        },
+        {
+          "ordinal": 10,
+          "name": "original_event_room_id",
+          "type_info": "Uuid"
+        },
+        {
+          "ordinal": 11,
+          "name": "modified_event_room_id",
+          "type_info": "Uuid"
+        },
+        {
+          "ordinal": 12,
+          "name": "reserve",
+          "type_info": "Int4"
+        },
+        {
+          "ordinal": 13,
+          "name": "room_events_uri",
+          "type_info": "Text"
+        }
+      ],
+      "parameters": {
+        "Left": [
+          "Uuid"
+        ]
+      },
+      "nullable": [
+        false,
+        false,
+        false,
+        false,
+        false,
+        true,
+        false,
+        false,
+        false,
+        false,
+        true,
+        true,
+        true,
+        true
+      ]
+    }
+  },
   "81d25baa2c0c0823c75915eeda2077cf278327a5d3dca82a65e7a384b8a8b53c": {
     "query": "\n                        SELECT\n                            id::text AS \"id!: String\"\n                        FROM class\n                        WHERE conference_room_id = $1\n                    ",
     "describe": {
@@ -920,139 +1069,6 @@
       ]
     }
   },
-  "8eb90128b2828b0572339c4c78a9b90b6dac5cfb418ec1003e6d948b8f103f9b": {
-    "query": "\n            UPDATE class\n            SET time = $2\n            WHERE id = $1\n            RETURNING\n                id,\n                scope,\n                kind AS \"kind!: ClassType\",\n                audience,\n                time AS \"time!: Time\",\n                tags,\n                preserve_history,\n                created_at,\n                event_room_id,\n                conference_room_id,\n                original_event_room_id,\n                modified_event_room_id,\n                reserve,\n                room_events_uri\n            ",
-=======
-  "78091707933ef88ccb0d167ee54705ebf2ed82ab254bd2c0dc03ca23f8cad006": {
-    "query": "\n            UPDATE class\n            SET time = TSTZRANGE(LOWER(time), LEAST(UPPER(time), NOW()))\n            WHERE id = $1\n            RETURNING\n                id,\n                scope,\n                kind AS \"kind!: ClassType\",\n                audience,\n                time AS \"time!: Time\",\n                tags,\n                preserve_history,\n                created_at,\n                event_room_id,\n                conference_room_id,\n                original_event_room_id,\n                modified_event_room_id,\n                reserve,\n                room_events_uri\n            ",
->>>>>>> 49ef73dc
-    "describe": {
-      "columns": [
-        {
-          "ordinal": 0,
-          "name": "id",
-          "type_info": "Uuid"
-        },
-        {
-          "ordinal": 1,
-          "name": "scope",
-          "type_info": "Text"
-        },
-        {
-          "ordinal": 2,
-          "name": "kind!: ClassType",
-          "type_info": {
-            "Custom": {
-              "name": "class_type",
-              "kind": {
-                "Enum": [
-                  "webinar",
-                  "p2p",
-                  "minigroup"
-                ]
-              }
-            }
-          }
-        },
-        {
-          "ordinal": 3,
-          "name": "audience",
-          "type_info": "Text"
-        },
-        {
-          "ordinal": 4,
-          "name": "time!: Time",
-          "type_info": "TstzRange"
-        },
-        {
-          "ordinal": 5,
-          "name": "tags",
-          "type_info": "Json"
-        },
-        {
-          "ordinal": 6,
-          "name": "preserve_history",
-          "type_info": "Bool"
-        },
-        {
-          "ordinal": 7,
-          "name": "created_at",
-          "type_info": "Timestamptz"
-        },
-        {
-          "ordinal": 8,
-          "name": "event_room_id",
-          "type_info": "Uuid"
-        },
-        {
-          "ordinal": 9,
-          "name": "conference_room_id",
-          "type_info": "Uuid"
-        },
-        {
-          "ordinal": 10,
-          "name": "original_event_room_id",
-          "type_info": "Uuid"
-        },
-        {
-          "ordinal": 11,
-          "name": "modified_event_room_id",
-          "type_info": "Uuid"
-        },
-        {
-          "ordinal": 12,
-          "name": "reserve",
-          "type_info": "Int4"
-        },
-        {
-          "ordinal": 13,
-          "name": "room_events_uri",
-          "type_info": "Text"
-        }
-      ],
-      "parameters": {
-        "Left": [
-          "Uuid"
-        ]
-      },
-      "nullable": [
-        false,
-        false,
-        false,
-        false,
-        false,
-        true,
-        false,
-        false,
-        false,
-        false,
-        true,
-        true,
-        true,
-        true
-      ]
-    }
-  },
-  "81d25baa2c0c0823c75915eeda2077cf278327a5d3dca82a65e7a384b8a8b53c": {
-    "query": "\n                        SELECT\n                            id::text AS \"id!: String\"\n                        FROM class\n                        WHERE conference_room_id = $1\n                    ",
-    "describe": {
-      "columns": [
-        {
-          "ordinal": 0,
-          "name": "id!: String",
-          "type_info": "Text"
-        }
-      ],
-      "parameters": {
-        "Left": [
-          "Uuid"
-        ]
-      },
-      "nullable": [
-        null
-      ]
-    }
-  },
   "921da3a29604824e0a781d810cb075cd72431b7d570c5bcfa3ce07f37e0f6cfe": {
     "query": "\n            INSERT INTO class (\n                scope, audience, time, tags, preserve_history, kind,\n                conference_room_id, event_room_id\n            )\n            VALUES ($1, $2, $3, $4, $5, $6::class_type, $7, $8)\n            RETURNING\n                id,\n                scope,\n                kind AS \"kind!: ClassType\",\n                audience,\n                time AS \"time!: Time\",\n                tags,\n                preserve_history,\n                created_at,\n                event_room_id,\n                conference_room_id,\n                original_event_room_id,\n                modified_event_room_id,\n                reserve,\n                room_events_uri\n            ",
     "describe": {
