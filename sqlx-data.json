--- conflicted
+++ resolved
@@ -422,8 +422,6 @@
   },
   "61b7f8fd08937bc29a31e5656a36ae45065f41446ba65b55bc848c257a4f6087": {
     "query": "\n            INSERT INTO scope (scope, frontend_id, app)\n            VALUES ($1, $2, $3)\n            RETURNING id, scope, frontend_id, created_at, app\n            ",
-<<<<<<< HEAD
-=======
     "describe": {
       "columns": [
         {
@@ -470,7 +468,6 @@
   },
   "61c2617996cfd67810f90a3546b8c289a79bd2510b0b99aa4c4bcae1d3d86da6": {
     "query": "\n            UPDATE class\n            SET time = $2, event_room_id = $3, conference_room_id = $4, original_event_room_id = NULL, modified_event_room_id = NULL\n            WHERE id = $1\n            RETURNING\n                id,\n                scope,\n                kind AS \"kind!: ClassType\",\n                audience,\n                time AS \"time!: Time\",\n                tags,\n                preserve_history,\n                created_at,\n                event_room_id,\n                conference_room_id,\n                original_event_room_id,\n                modified_event_room_id,\n                reserve,\n                room_events_uri\n            ",
->>>>>>> 094fd0f0
     "describe": {
       "columns": [
         {
