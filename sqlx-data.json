{
  "db": "PostgreSQL",
  "16b93fe2cca41f919eecfaea8fd41b7a42e2e098fed88bdbd267f08751b96624": {
    "query": "\n                UPDATE class\n                SET room_events_uri = $1\n                WHERE modified_event_room_id = $2\n            ",
    "describe": {
      "columns": [],
      "parameters": {
        "Left": [
          "Text",
          "Uuid"
        ]
      },
      "nullable": []
    }
  },
  "201ffb88b904a890d96af64d1ef2d5b9f98e86f4c9668f1659bbc49b0f50b863": {
    "query": "\n                        SELECT\n                            class.id::text AS \"id!: String\"\n                        FROM class\n                        INNER JOIN recording r\n                        ON r.class_id = class.id\n                        WHERE rtc_id = $1\n                    ",
    "describe": {
      "columns": [
        {
          "ordinal": 0,
          "name": "id!: String",
          "type_info": "Text"
        }
      ],
      "parameters": {
        "Left": [
          "Uuid"
        ]
      },
      "nullable": [
        null
      ]
    }
  },
  "22965438c7ad9ab618bfcad4af298dcdf7f5d3f6c84cccc21a36fef20a897103": {
    "query": "DELETE FROM scope WHERE scope = $1",
    "describe": {
      "columns": [],
      "parameters": {
        "Left": [
          "Text"
        ]
      },
      "nullable": []
    }
  },
  "37284eda5490188734b0ee1a9877aa205948f693260376a8e326bb88b08bab85": {
    "query": "\n            SELECT *\n            FROM scope\n            ",
    "describe": {
      "columns": [
        {
          "ordinal": 0,
          "name": "id",
          "type_info": "Int8"
        },
        {
          "ordinal": 1,
          "name": "scope",
          "type_info": "Text"
        },
        {
          "ordinal": 2,
          "name": "frontend_id",
          "type_info": "Int8"
        },
        {
          "ordinal": 3,
          "name": "created_at",
          "type_info": "Timestamptz"
        },
        {
          "ordinal": 4,
          "name": "app",
          "type_info": "Text"
        }
      ],
      "parameters": {
        "Left": []
      },
      "nullable": [
        false,
        false,
        false,
        false,
        false
      ]
    }
  },
  "46c5ca10f59a43c0069dd5cbb9f67533f942fd0d57806ebdab80f40ed00092d8": {
    "query": "\n            UPDATE recording\n            SET modified_segments =\n                CASE\n                    WHEN created_by = $3 THEN $2\n                    ELSE segments\n                END,\n                adjusted_at = NOW()\n            WHERE class_id = $1\n            RETURNING\n                id,\n                class_id,\n                rtc_id,\n                stream_uri,\n                segments AS \"segments!: Option<Segments>\",\n                started_at,\n                modified_segments AS \"modified_segments!: Option<Segments>\",\n                created_at,\n                adjusted_at,\n                transcoded_at,\n                created_by AS \"created_by: AgentId\",\n                deleted_at\n            ",
    "describe": {
      "columns": [
        {
          "ordinal": 0,
          "name": "id",
          "type_info": "Uuid"
        },
        {
          "ordinal": 1,
          "name": "class_id",
          "type_info": "Uuid"
        },
        {
          "ordinal": 2,
          "name": "rtc_id",
          "type_info": "Uuid"
        },
        {
          "ordinal": 3,
          "name": "stream_uri",
          "type_info": "Text"
        },
        {
          "ordinal": 4,
          "name": "segments!: Option<Segments>",
          "type_info": "Int8RangeArray"
        },
        {
          "ordinal": 5,
          "name": "started_at",
          "type_info": "Timestamptz"
        },
        {
          "ordinal": 6,
          "name": "modified_segments!: Option<Segments>",
          "type_info": "Int8RangeArray"
        },
        {
          "ordinal": 7,
          "name": "created_at",
          "type_info": "Timestamptz"
        },
        {
          "ordinal": 8,
          "name": "adjusted_at",
          "type_info": "Timestamptz"
        },
        {
          "ordinal": 9,
          "name": "transcoded_at",
          "type_info": "Timestamptz"
        },
        {
          "ordinal": 10,
          "name": "created_by: AgentId",
          "type_info": {
            "Custom": {
              "name": "agent_id",
              "kind": {
                "Composite": [
                  [
                    "account_id",
                    {
                      "Custom": {
                        "name": "account_id",
                        "kind": {
                          "Composite": [
                            [
                              "label",
                              "Text"
                            ],
                            [
                              "audience",
                              "Text"
                            ]
                          ]
                        }
                      }
                    }
                  ],
                  [
                    "label",
                    "Text"
                  ]
                ]
              }
            }
          }
        },
        {
          "ordinal": 11,
          "name": "deleted_at",
          "type_info": "Timestamptz"
        }
      ],
      "parameters": {
        "Left": [
          "Uuid",
          "Int8RangeArray",
          "Record"
        ]
      },
      "nullable": [
        false,
        false,
        false,
        true,
        true,
        true,
        true,
        false,
        true,
        true,
        false,
        true
      ]
    }
  },
  "4b7dbb588ab8ac16b2b5f9791e67a10410c48ad79e49739f9a0984e224d7c344": {
    "query": "\n            UPDATE recording\n            SET modified_segments = $2,\n                adjusted_at = NOW()\n            WHERE class_id = $1 AND deleted_at IS NULL\n            RETURNING\n                id,\n                class_id,\n                rtc_id,\n                stream_uri,\n                segments AS \"segments!: Option<Segments>\",\n                started_at,\n                modified_segments AS \"modified_segments!: Option<Segments>\",\n                created_at,\n                adjusted_at,\n                transcoded_at,\n                created_by AS \"created_by: AgentId\",\n                deleted_at\n            ",
    "describe": {
      "columns": [
        {
          "ordinal": 0,
          "name": "id",
          "type_info": "Uuid"
        },
        {
          "ordinal": 1,
          "name": "class_id",
          "type_info": "Uuid"
        },
        {
          "ordinal": 2,
          "name": "rtc_id",
          "type_info": "Uuid"
        },
        {
          "ordinal": 3,
          "name": "stream_uri",
          "type_info": "Text"
        },
        {
          "ordinal": 4,
          "name": "segments!: Option<Segments>",
          "type_info": "Int8RangeArray"
        },
        {
          "ordinal": 5,
          "name": "started_at",
          "type_info": "Timestamptz"
        },
        {
          "ordinal": 6,
          "name": "modified_segments!: Option<Segments>",
          "type_info": "Int8RangeArray"
        },
        {
          "ordinal": 7,
          "name": "created_at",
          "type_info": "Timestamptz"
        },
        {
          "ordinal": 8,
          "name": "adjusted_at",
          "type_info": "Timestamptz"
        },
        {
          "ordinal": 9,
          "name": "transcoded_at",
          "type_info": "Timestamptz"
        },
        {
          "ordinal": 10,
          "name": "created_by: AgentId",
          "type_info": {
            "Custom": {
              "name": "agent_id",
              "kind": {
                "Composite": [
                  [
                    "account_id",
                    {
                      "Custom": {
                        "name": "account_id",
                        "kind": {
                          "Composite": [
                            [
                              "label",
                              "Text"
                            ],
                            [
                              "audience",
                              "Text"
                            ]
                          ]
                        }
                      }
                    }
                  ],
                  [
                    "label",
                    "Text"
                  ]
                ]
              }
            }
          }
        },
        {
          "ordinal": 11,
          "name": "deleted_at",
          "type_info": "Timestamptz"
        }
      ],
      "parameters": {
        "Left": [
          "Uuid",
          "Int8RangeArray"
        ]
      },
      "nullable": [
        false,
        false,
        false,
        true,
        true,
        true,
        true,
        false,
        true,
        true,
        false,
        true
      ]
    }
  },
  "57193acb50b57d20ff30299361d781ddd34f62f475bb0e9c4bc822343c20dd7e": {
    "query": "\n            SELECT *\n            FROM frontend\n            ",
    "describe": {
      "columns": [
        {
          "ordinal": 0,
          "name": "id",
          "type_info": "Int8"
        },
        {
          "ordinal": 1,
          "name": "url",
          "type_info": "Text"
        },
        {
          "ordinal": 2,
          "name": "created_at",
          "type_info": "Timestamptz"
        }
      ],
      "parameters": {
        "Left": []
      },
      "nullable": [
        false,
        false,
        false
      ]
    }
  },
<<<<<<< HEAD
  "61b7f8fd08937bc29a31e5656a36ae45065f41446ba65b55bc848c257a4f6087": {
    "query": "\n            INSERT INTO scope (scope, frontend_id, app)\n            VALUES ($1, $2, $3)\n            RETURNING id, scope, frontend_id, created_at, app\n            ",
    "describe": {
      "columns": [
        {
          "ordinal": 0,
          "name": "id",
          "type_info": "Int8"
        },
        {
          "ordinal": 1,
          "name": "scope",
          "type_info": "Text"
        },
        {
          "ordinal": 2,
          "name": "frontend_id",
          "type_info": "Int8"
        },
        {
          "ordinal": 3,
          "name": "created_at",
          "type_info": "Timestamptz"
        },
        {
          "ordinal": 4,
          "name": "app",
          "type_info": "Text"
        }
      ],
      "parameters": {
        "Left": [
          "Text",
          "Int8",
          "Text"
        ]
      },
      "nullable": [
        false,
        false,
        false,
        false,
        false
      ]
    }
  },
  "61c75ecba833071936348ca33d1692352b07726e0a22e5dbf98b7aa53f16e95a": {
    "query": "\n            UPDATE class\n            SET time = $2, event_room_id = $3, conference_room_id = $4, original_event_room_id = NULL, modified_event_room_id = NULL\n            WHERE id = $1\n            RETURNING\n                id,\n                scope,\n                kind AS \"kind!: ClassType\",\n                audience,\n                time AS \"time!: Time\",\n                tags,\n                preserve_history,\n                created_at,\n                event_room_id,\n                conference_room_id,\n                original_event_room_id,\n                modified_event_room_id,\n                reserve,\n                room_events_uri,\n                host AS \"host: AgentId\"\n            ",
=======
  "61c2617996cfd67810f90a3546b8c289a79bd2510b0b99aa4c4bcae1d3d86da6": {
    "query": "\n            UPDATE class\n            SET time = $2, event_room_id = $3, conference_room_id = $4, original_event_room_id = NULL, modified_event_room_id = NULL\n            WHERE id = $1\n            RETURNING\n                id,\n                scope,\n                kind AS \"kind!: ClassType\",\n                audience,\n                time AS \"time!: Time\",\n                tags,\n                preserve_history,\n                created_at,\n                event_room_id,\n                conference_room_id,\n                original_event_room_id,\n                modified_event_room_id,\n                reserve,\n                room_events_uri\n            ",
>>>>>>> 7424aae1
    "describe": {
      "columns": [
        {
          "ordinal": 0,
          "name": "id",
          "type_info": "Uuid"
        },
        {
          "ordinal": 1,
          "name": "scope",
          "type_info": "Text"
        },
        {
          "ordinal": 2,
          "name": "kind!: ClassType",
          "type_info": {
            "Custom": {
              "name": "class_type",
              "kind": {
                "Enum": [
                  "webinar",
                  "p2p",
                  "minigroup",
                  "chat"
                ]
              }
            }
          }
        },
        {
          "ordinal": 3,
          "name": "audience",
          "type_info": "Text"
        },
        {
          "ordinal": 4,
          "name": "time!: Time",
          "type_info": "TstzRange"
        },
        {
          "ordinal": 5,
          "name": "tags",
          "type_info": "Json"
        },
        {
          "ordinal": 6,
          "name": "preserve_history",
          "type_info": "Bool"
        },
        {
          "ordinal": 7,
          "name": "created_at",
          "type_info": "Timestamptz"
        },
        {
          "ordinal": 8,
          "name": "event_room_id",
          "type_info": "Uuid"
        },
        {
          "ordinal": 9,
          "name": "conference_room_id",
          "type_info": "Uuid"
        },
        {
          "ordinal": 10,
          "name": "original_event_room_id",
          "type_info": "Uuid"
        },
        {
          "ordinal": 11,
          "name": "modified_event_room_id",
          "type_info": "Uuid"
        },
        {
          "ordinal": 12,
          "name": "reserve",
          "type_info": "Int4"
        },
        {
          "ordinal": 13,
          "name": "room_events_uri",
          "type_info": "Text"
        },
        {
          "ordinal": 14,
          "name": "host: AgentId",
          "type_info": {
            "Custom": {
              "name": "agent_id",
              "kind": {
                "Composite": [
                  [
                    "account_id",
                    {
                      "Custom": {
                        "name": "account_id",
                        "kind": {
                          "Composite": [
                            [
                              "label",
                              "Text"
                            ],
                            [
                              "audience",
                              "Text"
                            ]
                          ]
                        }
                      }
                    }
                  ],
                  [
                    "label",
                    "Text"
                  ]
                ]
              }
            }
          }
        }
      ],
      "parameters": {
        "Left": [
          "Uuid",
          "TstzRange",
          "Uuid",
          "Uuid"
        ]
      },
      "nullable": [
        false,
        false,
        false,
        false,
        false,
        true,
        false,
        false,
        false,
        true,
        true,
        true,
        true,
        true,
        true
      ]
    }
  },
  "621790bd7e88b551bbb9ae747ef12b76645f7ce17148adfb0f1b8005086fe198": {
    "query": "\n            SELECT fe.*\n            FROM frontend fe\n            INNER JOIN scope s\n            ON s.frontend_id = fe.id\n            WHERE s.scope = $1 AND s.app = $2\n            ",
    "describe": {
      "columns": [
        {
          "ordinal": 0,
          "name": "id",
          "type_info": "Int8"
        },
        {
          "ordinal": 1,
          "name": "url",
          "type_info": "Text"
        },
        {
          "ordinal": 2,
          "name": "created_at",
          "type_info": "Timestamptz"
        }
      ],
      "parameters": {
        "Left": [
          "Text",
          "Text"
        ]
      },
      "nullable": [
        false,
        false,
        false
      ]
    }
  },
  "64ab45d4e8b9c8dec30970897cff4cde70b3de4497324a2398227c5653c4a765": {
    "query": "\n                        SELECT\n                            id::text AS \"id!: String\"\n                        FROM class\n                        WHERE audience = $1\n                        AND scope = $2\n                    ",
    "describe": {
      "columns": [
        {
          "ordinal": 0,
          "name": "id!: String",
          "type_info": "Text"
        }
      ],
      "parameters": {
        "Left": [
          "Text",
          "Text"
        ]
      },
      "nullable": [
        null
      ]
    }
  },
  "7296ad8d156f41d717c88c4f20c012bc010531d460776813fd70b3141485aabe": {
    "query": "\n            SELECT\n                id,\n                class_id,\n                rtc_id,\n                stream_uri,\n                segments AS \"segments!: Option<Segments>\",\n                modified_segments AS \"modified_segments!: Option<Segments>\",\n                started_at,\n                created_at,\n                adjusted_at,\n                transcoded_at,\n                created_by AS \"created_by: AgentId\",\n                deleted_at\n            FROM recording\n            WHERE class_id = $1 AND deleted_at IS NULL\n            ",
    "describe": {
      "columns": [
        {
          "ordinal": 0,
          "name": "id",
          "type_info": "Uuid"
        },
        {
          "ordinal": 1,
          "name": "class_id",
          "type_info": "Uuid"
        },
        {
          "ordinal": 2,
          "name": "rtc_id",
          "type_info": "Uuid"
        },
        {
          "ordinal": 3,
          "name": "stream_uri",
          "type_info": "Text"
        },
        {
          "ordinal": 4,
          "name": "segments!: Option<Segments>",
          "type_info": "Int8RangeArray"
        },
        {
          "ordinal": 5,
          "name": "modified_segments!: Option<Segments>",
          "type_info": "Int8RangeArray"
        },
        {
          "ordinal": 6,
          "name": "started_at",
          "type_info": "Timestamptz"
        },
        {
          "ordinal": 7,
          "name": "created_at",
          "type_info": "Timestamptz"
        },
        {
          "ordinal": 8,
          "name": "adjusted_at",
          "type_info": "Timestamptz"
        },
        {
          "ordinal": 9,
          "name": "transcoded_at",
          "type_info": "Timestamptz"
        },
        {
          "ordinal": 10,
          "name": "created_by: AgentId",
          "type_info": {
            "Custom": {
              "name": "agent_id",
              "kind": {
                "Composite": [
                  [
                    "account_id",
                    {
                      "Custom": {
                        "name": "account_id",
                        "kind": {
                          "Composite": [
                            [
                              "label",
                              "Text"
                            ],
                            [
                              "audience",
                              "Text"
                            ]
                          ]
                        }
                      }
                    }
                  ],
                  [
                    "label",
                    "Text"
                  ]
                ]
              }
            }
          }
        },
        {
          "ordinal": 11,
          "name": "deleted_at",
          "type_info": "Timestamptz"
        }
      ],
      "parameters": {
        "Left": [
          "Uuid"
        ]
      },
      "nullable": [
        false,
        false,
        false,
        true,
        true,
        true,
        true,
        false,
        true,
        true,
        false,
        true
      ]
    }
  },
  "7466c84319ee5c91869a6b83bbddb7be6a0cc591ca8a75c1c003700571f54225": {
    "query": "\n            INSERT INTO class (\n                scope, audience, time, tags, preserve_history, kind,\n                conference_room_id, event_room_id,\n                original_event_room_id, modified_event_room_id, reserve, room_events_uri\n            )\n            VALUES ($1, $2, $3, $4, $5, $6::class_type, $7, $8, $9, $10, $11, $12)\n            RETURNING\n                id,\n                scope,\n                kind AS \"kind!: ClassType\",\n                audience,\n                time AS \"time!: Time\",\n                tags,\n                preserve_history,\n                created_at,\n                event_room_id,\n                conference_room_id,\n                original_event_room_id,\n                modified_event_room_id,\n                reserve,\n                room_events_uri,\n                host AS \"host: AgentId\"\n            ",
    "describe": {
      "columns": [
        {
          "ordinal": 0,
          "name": "id",
          "type_info": "Uuid"
        },
        {
          "ordinal": 1,
          "name": "scope",
          "type_info": "Text"
        },
        {
          "ordinal": 2,
          "name": "kind!: ClassType",
          "type_info": {
            "Custom": {
              "name": "class_type",
              "kind": {
                "Enum": [
                  "webinar",
                  "p2p",
                  "minigroup",
                  "chat"
                ]
              }
            }
          }
        },
        {
          "ordinal": 3,
          "name": "audience",
          "type_info": "Text"
        },
        {
          "ordinal": 4,
          "name": "time!: Time",
          "type_info": "TstzRange"
        },
        {
          "ordinal": 5,
          "name": "tags",
          "type_info": "Json"
        },
        {
          "ordinal": 6,
          "name": "preserve_history",
          "type_info": "Bool"
        },
        {
          "ordinal": 7,
          "name": "created_at",
          "type_info": "Timestamptz"
        },
        {
          "ordinal": 8,
          "name": "event_room_id",
          "type_info": "Uuid"
        },
        {
          "ordinal": 9,
          "name": "conference_room_id",
          "type_info": "Uuid"
        },
        {
          "ordinal": 10,
          "name": "original_event_room_id",
          "type_info": "Uuid"
        },
        {
          "ordinal": 11,
          "name": "modified_event_room_id",
          "type_info": "Uuid"
        },
        {
          "ordinal": 12,
          "name": "reserve",
          "type_info": "Int4"
        },
        {
          "ordinal": 13,
          "name": "room_events_uri",
          "type_info": "Text"
        },
        {
          "ordinal": 14,
          "name": "host: AgentId",
          "type_info": {
            "Custom": {
              "name": "agent_id",
              "kind": {
                "Composite": [
                  [
                    "account_id",
                    {
                      "Custom": {
                        "name": "account_id",
                        "kind": {
                          "Composite": [
                            [
                              "label",
                              "Text"
                            ],
                            [
                              "audience",
                              "Text"
                            ]
                          ]
                        }
                      }
                    }
                  ],
                  [
                    "label",
                    "Text"
                  ]
                ]
              }
            }
          }
        }
      ],
      "parameters": {
        "Left": [
          "Text",
          "Text",
          "TstzRange",
          "Json",
          "Bool",
          {
            "Custom": {
              "name": "class_type",
              "kind": {
                "Enum": [
                  "webinar",
                  "p2p",
                  "minigroup",
                  "chat"
                ]
              }
            }
          },
          "Uuid",
          "Uuid",
          "Uuid",
          "Uuid",
          "Int4",
          "Text"
        ]
      },
      "nullable": [
        false,
        false,
        false,
        false,
        false,
        true,
        false,
        false,
        false,
        true,
        true,
        true,
        true,
        true,
        true
      ]
    }
  },
  "81d25baa2c0c0823c75915eeda2077cf278327a5d3dca82a65e7a384b8a8b53c": {
    "query": "\n                        SELECT\n                            id::text AS \"id!: String\"\n                        FROM class\n                        WHERE conference_room_id = $1\n                    ",
    "describe": {
      "columns": [
        {
          "ordinal": 0,
          "name": "id!: String",
          "type_info": "Text"
        }
      ],
      "parameters": {
        "Left": [
          "Uuid"
        ]
      },
      "nullable": [
        null
      ]
    }
  },
  "8646207f0797cac3fc26280c49e9548d38eb15ee1007c66595bcb8f8d3f6791d": {
    "query": "\n            INSERT INTO recording (\n                class_id, rtc_id, stream_uri, segments, modified_segments, started_at, adjusted_at,\n                transcoded_at, created_by\n            )\n            VALUES ($1, $2, $3, $4, $5, $6, $7, $8, $9)\n            RETURNING\n                id,\n                class_id,\n                rtc_id,\n                stream_uri,\n                segments AS \"segments!: Option<Segments>\",\n                started_at,\n                modified_segments AS \"modified_segments!: Option<Segments>\",\n                created_at,\n                adjusted_at,\n                transcoded_at,\n                created_by AS \"created_by: AgentId\",\n                deleted_at\n            ",
    "describe": {
      "columns": [
        {
          "ordinal": 0,
          "name": "id",
          "type_info": "Uuid"
        },
        {
          "ordinal": 1,
          "name": "class_id",
          "type_info": "Uuid"
        },
        {
          "ordinal": 2,
          "name": "rtc_id",
          "type_info": "Uuid"
        },
        {
          "ordinal": 3,
          "name": "stream_uri",
          "type_info": "Text"
        },
        {
          "ordinal": 4,
          "name": "segments!: Option<Segments>",
          "type_info": "Int8RangeArray"
        },
        {
          "ordinal": 5,
          "name": "started_at",
          "type_info": "Timestamptz"
        },
        {
          "ordinal": 6,
          "name": "modified_segments!: Option<Segments>",
          "type_info": "Int8RangeArray"
        },
        {
          "ordinal": 7,
          "name": "created_at",
          "type_info": "Timestamptz"
        },
        {
          "ordinal": 8,
          "name": "adjusted_at",
          "type_info": "Timestamptz"
        },
        {
          "ordinal": 9,
          "name": "transcoded_at",
          "type_info": "Timestamptz"
        },
        {
          "ordinal": 10,
          "name": "created_by: AgentId",
          "type_info": {
            "Custom": {
              "name": "agent_id",
              "kind": {
                "Composite": [
                  [
                    "account_id",
                    {
                      "Custom": {
                        "name": "account_id",
                        "kind": {
                          "Composite": [
                            [
                              "label",
                              "Text"
                            ],
                            [
                              "audience",
                              "Text"
                            ]
                          ]
                        }
                      }
                    }
                  ],
                  [
                    "label",
                    "Text"
                  ]
                ]
              }
            }
          }
        },
        {
          "ordinal": 11,
          "name": "deleted_at",
          "type_info": "Timestamptz"
        }
      ],
      "parameters": {
        "Left": [
          "Uuid",
          "Uuid",
          "Text",
          "Int8RangeArray",
          "Int8RangeArray",
          "Timestamptz",
          "Timestamptz",
          "Timestamptz",
          {
            "Custom": {
              "name": "agent_id",
              "kind": {
                "Composite": [
                  [
                    "account_id",
                    {
                      "Custom": {
                        "name": "account_id",
                        "kind": {
                          "Composite": [
                            [
                              "label",
                              "Text"
                            ],
                            [
                              "audience",
                              "Text"
                            ]
                          ]
                        }
                      }
                    }
                  ],
                  [
                    "label",
                    "Text"
                  ]
                ]
              }
            }
          }
        ]
      },
      "nullable": [
        false,
        false,
        false,
        true,
        true,
        true,
        true,
        false,
        true,
        true,
        false,
        true
      ]
    }
  },
  "a56b24276f756bea62664fdc57c6415e8a6cdb56dbfdce28781d97478bbf025a": {
    "query": "\n            UPDATE class\n            SET time = TSTZRANGE(LOWER(time), LEAST(UPPER(time), NOW()))\n            WHERE id = $1\n            RETURNING\n                id,\n                scope,\n                kind AS \"kind!: ClassType\",\n                audience,\n                time AS \"time!: Time\",\n                tags,\n                preserve_history,\n                created_at,\n                event_room_id,\n                conference_room_id,\n                original_event_room_id,\n                modified_event_room_id,\n                reserve,\n                room_events_uri,\n                host AS \"host: AgentId\"\n            ",
    "describe": {
      "columns": [
        {
          "ordinal": 0,
          "name": "id",
          "type_info": "Uuid"
        },
        {
          "ordinal": 1,
          "name": "scope",
          "type_info": "Text"
        },
        {
          "ordinal": 2,
          "name": "kind!: ClassType",
          "type_info": {
            "Custom": {
              "name": "class_type",
              "kind": {
                "Enum": [
                  "webinar",
                  "p2p",
                  "minigroup",
                  "chat"
                ]
              }
            }
          }
        },
        {
          "ordinal": 3,
          "name": "audience",
          "type_info": "Text"
        },
        {
          "ordinal": 4,
          "name": "time!: Time",
          "type_info": "TstzRange"
        },
        {
          "ordinal": 5,
          "name": "tags",
          "type_info": "Json"
        },
        {
          "ordinal": 6,
          "name": "preserve_history",
          "type_info": "Bool"
        },
        {
          "ordinal": 7,
          "name": "created_at",
          "type_info": "Timestamptz"
        },
        {
          "ordinal": 8,
          "name": "event_room_id",
          "type_info": "Uuid"
        },
        {
          "ordinal": 9,
          "name": "conference_room_id",
          "type_info": "Uuid"
        },
        {
          "ordinal": 10,
          "name": "original_event_room_id",
          "type_info": "Uuid"
        },
        {
          "ordinal": 11,
          "name": "modified_event_room_id",
          "type_info": "Uuid"
        },
        {
          "ordinal": 12,
          "name": "reserve",
          "type_info": "Int4"
        },
        {
          "ordinal": 13,
          "name": "room_events_uri",
          "type_info": "Text"
        },
        {
          "ordinal": 14,
          "name": "host: AgentId",
          "type_info": {
            "Custom": {
              "name": "agent_id",
              "kind": {
                "Composite": [
                  [
                    "account_id",
                    {
                      "Custom": {
                        "name": "account_id",
                        "kind": {
                          "Composite": [
                            [
                              "label",
                              "Text"
                            ],
                            [
                              "audience",
                              "Text"
                            ]
                          ]
                        }
                      }
                    }
                  ],
                  [
                    "label",
                    "Text"
                  ]
                ]
              }
            }
          }
        }
      ],
      "parameters": {
        "Left": [
          "Uuid"
        ]
      },
      "nullable": [
        false,
        false,
        false,
        false,
        false,
        true,
        false,
        false,
        false,
        true,
        true,
        true,
        true,
        true,
        true
      ]
    }
  },
  "a879fea48078bb058e4b2af51fa89e1b04a4ce205554c6a80f1901e9ddf22b82": {
    "query": "\n            INSERT INTO class (\n                scope, audience, tags, event_room_id\n            )\n            VALUES ($1, $2, $3, $4)\n            RETURNING\n                id,\n                scope,\n                kind AS \"kind!: ClassType\",\n                audience,\n                time AS \"time!: Time\",\n                tags,\n                preserve_history,\n                created_at,\n                event_room_id,\n                conference_room_id,\n                original_event_room_id,\n                modified_event_room_id,\n                reserve,\n                room_events_uri,\n                host AS \"host: AgentId\"\n            ",
    "describe": {
      "columns": [
        {
          "ordinal": 0,
          "name": "id",
          "type_info": "Uuid"
        },
        {
          "ordinal": 1,
          "name": "scope",
          "type_info": "Text"
        },
        {
          "ordinal": 2,
          "name": "kind!: ClassType",
          "type_info": {
            "Custom": {
              "name": "class_type",
              "kind": {
                "Enum": [
                  "webinar",
                  "p2p",
                  "minigroup",
                  "chat"
                ]
              }
            }
          }
        },
        {
          "ordinal": 3,
          "name": "audience",
          "type_info": "Text"
        },
        {
          "ordinal": 4,
          "name": "time!: Time",
          "type_info": "TstzRange"
        },
        {
          "ordinal": 5,
          "name": "tags",
          "type_info": "Json"
        },
        {
          "ordinal": 6,
          "name": "preserve_history",
          "type_info": "Bool"
        },
        {
          "ordinal": 7,
          "name": "created_at",
          "type_info": "Timestamptz"
        },
        {
          "ordinal": 8,
          "name": "event_room_id",
          "type_info": "Uuid"
        },
        {
          "ordinal": 9,
          "name": "conference_room_id",
          "type_info": "Uuid"
        },
        {
          "ordinal": 10,
          "name": "original_event_room_id",
          "type_info": "Uuid"
        },
        {
          "ordinal": 11,
          "name": "modified_event_room_id",
          "type_info": "Uuid"
        },
        {
          "ordinal": 12,
          "name": "reserve",
          "type_info": "Int4"
        },
        {
          "ordinal": 13,
          "name": "room_events_uri",
          "type_info": "Text"
        },
        {
          "ordinal": 14,
          "name": "host: AgentId",
          "type_info": {
            "Custom": {
              "name": "agent_id",
              "kind": {
                "Composite": [
                  [
                    "account_id",
                    {
                      "Custom": {
                        "name": "account_id",
                        "kind": {
                          "Composite": [
                            [
                              "label",
                              "Text"
                            ],
                            [
                              "audience",
                              "Text"
                            ]
                          ]
                        }
                      }
                    }
                  ],
                  [
                    "label",
                    "Text"
                  ]
                ]
              }
            }
          }
        }
      ],
      "parameters": {
        "Left": [
          "Text",
          "Text",
          "Json",
          "Uuid"
        ]
      },
      "nullable": [
        false,
        false,
        false,
        false,
        false,
        true,
        false,
        false,
        false,
        true,
        true,
        true,
        true,
        true,
        true
      ]
    }
  },
<<<<<<< HEAD
  "ac4ac9431173165543dbc459bb3b2b9b4461f7016aa6d6967cc9f5f832f208bb": {
    "query": "\n            INSERT INTO recording (class_id, rtc_id, segments, modified_segments, stream_uri, started_at, adjusted_at, transcoded_at, created_by)\n            VALUES ($1, $2, $3, $4, $5, NOW(), NOW(), NOW(), $6)\n            RETURNING\n                id,\n                class_id,\n                rtc_id,\n                stream_uri,\n                segments AS \"segments!: Option<Segments>\",\n                started_at,\n                modified_segments AS \"modified_segments!: Option<Segments>\",\n                created_at,\n                adjusted_at,\n                transcoded_at,\n                created_by AS \"created_by: AgentId\",\n                deleted_at\n            ",
    "describe": {
      "columns": [
        {
          "ordinal": 0,
          "name": "id",
          "type_info": "Uuid"
        },
        {
          "ordinal": 1,
          "name": "class_id",
          "type_info": "Uuid"
        },
        {
          "ordinal": 2,
          "name": "rtc_id",
          "type_info": "Uuid"
        },
        {
          "ordinal": 3,
          "name": "stream_uri",
          "type_info": "Text"
        },
        {
          "ordinal": 4,
          "name": "segments!: Option<Segments>",
          "type_info": "Int8RangeArray"
        },
        {
          "ordinal": 5,
          "name": "started_at",
          "type_info": "Timestamptz"
        },
        {
          "ordinal": 6,
          "name": "modified_segments!: Option<Segments>",
          "type_info": "Int8RangeArray"
        },
        {
          "ordinal": 7,
          "name": "created_at",
          "type_info": "Timestamptz"
        },
        {
          "ordinal": 8,
          "name": "adjusted_at",
          "type_info": "Timestamptz"
        },
        {
          "ordinal": 9,
          "name": "transcoded_at",
          "type_info": "Timestamptz"
        },
        {
          "ordinal": 10,
          "name": "created_by: AgentId",
          "type_info": {
            "Custom": {
              "name": "agent_id",
              "kind": {
                "Composite": [
                  [
                    "account_id",
                    {
                      "Custom": {
                        "name": "account_id",
                        "kind": {
                          "Composite": [
                            [
                              "label",
                              "Text"
                            ],
                            [
                              "audience",
                              "Text"
                            ]
                          ]
                        }
                      }
                    }
                  ],
                  [
                    "label",
                    "Text"
                  ]
                ]
              }
            }
          }
        },
        {
          "ordinal": 11,
          "name": "deleted_at",
          "type_info": "Timestamptz"
        }
      ],
      "parameters": {
        "Left": [
          "Uuid",
          "Uuid",
          "Int8RangeArray",
          "Int8RangeArray",
          "Text",
          {
            "Custom": {
              "name": "agent_id",
              "kind": {
                "Composite": [
                  [
                    "account_id",
                    {
                      "Custom": {
                        "name": "account_id",
                        "kind": {
                          "Composite": [
                            [
                              "label",
                              "Text"
                            ],
                            [
                              "audience",
                              "Text"
                            ]
                          ]
                        }
                      }
                    }
                  ],
                  [
                    "label",
                    "Text"
                  ]
                ]
              }
            }
          }
        ]
      },
      "nullable": [
        false,
        false,
        false,
        true,
        true,
        true,
        true,
        false,
        true,
        true,
        false,
        true
      ]
    }
  },
  "ac726fe4ab7a782308f5379d35ec5b7f49c8b2bf94a41c98b959e776d115e9ec": {
    "query": "\n            UPDATE recording\n            SET modified_segments = segments,\n                adjusted_at = NOW()\n            WHERE class_id = $1\n            RETURNING\n                id,\n                class_id,\n                rtc_id,\n                stream_uri,\n                segments AS \"segments!: Option<Segments>\",\n                started_at,\n                modified_segments AS \"modified_segments!: Option<Segments>\",\n                created_at,\n                adjusted_at,\n                transcoded_at,\n                created_by AS \"created_by: AgentId\",\n                deleted_at\n            ",
=======
  "921da3a29604824e0a781d810cb075cd72431b7d570c5bcfa3ce07f37e0f6cfe": {
    "query": "\n            INSERT INTO class (\n                scope, audience, time, tags, preserve_history, kind,\n                conference_room_id, event_room_id\n            )\n            VALUES ($1, $2, $3, $4, $5, $6::class_type, $7, $8)\n            RETURNING\n                id,\n                scope,\n                kind AS \"kind!: ClassType\",\n                audience,\n                time AS \"time!: Time\",\n                tags,\n                preserve_history,\n                created_at,\n                event_room_id,\n                conference_room_id,\n                original_event_room_id,\n                modified_event_room_id,\n                reserve,\n                room_events_uri\n            ",
>>>>>>> 7424aae1
    "describe": {
      "columns": [
        {
          "ordinal": 0,
          "name": "id",
          "type_info": "Uuid"
        },
        {
          "ordinal": 1,
          "name": "class_id",
          "type_info": "Uuid"
        },
        {
          "ordinal": 2,
          "name": "rtc_id",
          "type_info": "Uuid"
        },
        {
          "ordinal": 3,
          "name": "stream_uri",
          "type_info": "Text"
        },
        {
          "ordinal": 4,
          "name": "segments!: Option<Segments>",
          "type_info": "Int8RangeArray"
        },
        {
          "ordinal": 5,
          "name": "started_at",
          "type_info": "Timestamptz"
        },
        {
          "ordinal": 6,
          "name": "modified_segments!: Option<Segments>",
          "type_info": "Int8RangeArray"
        },
        {
          "ordinal": 7,
          "name": "created_at",
          "type_info": "Timestamptz"
        },
        {
          "ordinal": 8,
          "name": "adjusted_at",
          "type_info": "Timestamptz"
        },
        {
          "ordinal": 9,
          "name": "transcoded_at",
          "type_info": "Timestamptz"
        },
        {
          "ordinal": 10,
          "name": "created_by: AgentId",
          "type_info": {
            "Custom": {
              "name": "agent_id",
              "kind": {
                "Composite": [
                  [
                    "account_id",
                    {
                      "Custom": {
                        "name": "account_id",
                        "kind": {
                          "Composite": [
                            [
                              "label",
                              "Text"
                            ],
                            [
                              "audience",
                              "Text"
                            ]
                          ]
                        }
                      }
                    }
                  ],
                  [
                    "label",
                    "Text"
                  ]
                ]
              }
            }
          }
        },
        {
          "ordinal": 11,
          "name": "deleted_at",
          "type_info": "Timestamptz"
        }
      ],
      "parameters": {
        "Left": [
          "Uuid"
        ]
      },
      "nullable": [
        false,
        false,
        false,
        true,
        true,
        true,
        true,
        false,
        true,
        true,
        false,
        true
      ]
    }
  },
  "b3fa90a25ed66b305b1f9955e18c26e54d3e534c52eb07dea369cd8865b7691b": {
    "query": "\n            INSERT INTO class (\n                scope, audience, time, tags, preserve_history, kind,\n                conference_room_id, event_room_id\n            )\n            VALUES ($1, $2, $3, $4, $5, $6::class_type, $7, $8)\n            RETURNING\n                id,\n                scope,\n                kind AS \"kind!: ClassType\",\n                audience,\n                time AS \"time!: Time\",\n                tags,\n                preserve_history,\n                created_at,\n                event_room_id,\n                conference_room_id,\n                original_event_room_id,\n                modified_event_room_id,\n                reserve,\n                room_events_uri,\n                host AS \"host: AgentId\"\n            ",
    "describe": {
      "columns": [
        {
          "ordinal": 0,
          "name": "id",
          "type_info": "Uuid"
        },
        {
          "ordinal": 1,
          "name": "scope",
          "type_info": "Text"
        },
        {
          "ordinal": 2,
          "name": "kind!: ClassType",
          "type_info": {
            "Custom": {
              "name": "class_type",
              "kind": {
                "Enum": [
                  "webinar",
                  "p2p",
                  "minigroup",
                  "chat"
                ]
              }
            }
          }
        },
        {
          "ordinal": 3,
          "name": "audience",
          "type_info": "Text"
        },
        {
          "ordinal": 4,
          "name": "time!: Time",
          "type_info": "TstzRange"
        },
        {
          "ordinal": 5,
          "name": "tags",
          "type_info": "Json"
        },
        {
          "ordinal": 6,
          "name": "preserve_history",
          "type_info": "Bool"
        },
        {
          "ordinal": 7,
          "name": "created_at",
          "type_info": "Timestamptz"
        },
        {
          "ordinal": 8,
          "name": "event_room_id",
          "type_info": "Uuid"
        },
        {
          "ordinal": 9,
          "name": "conference_room_id",
          "type_info": "Uuid"
        },
        {
          "ordinal": 10,
          "name": "original_event_room_id",
          "type_info": "Uuid"
        },
        {
          "ordinal": 11,
          "name": "modified_event_room_id",
          "type_info": "Uuid"
        },
        {
          "ordinal": 12,
          "name": "reserve",
          "type_info": "Int4"
        },
        {
          "ordinal": 13,
          "name": "room_events_uri",
          "type_info": "Text"
        },
        {
          "ordinal": 14,
          "name": "host: AgentId",
          "type_info": {
            "Custom": {
              "name": "agent_id",
              "kind": {
                "Composite": [
                  [
                    "account_id",
                    {
                      "Custom": {
                        "name": "account_id",
                        "kind": {
                          "Composite": [
                            [
                              "label",
                              "Text"
                            ],
                            [
                              "audience",
                              "Text"
                            ]
                          ]
                        }
                      }
                    }
                  ],
                  [
                    "label",
                    "Text"
                  ]
                ]
              }
            }
          }
        }
      ],
      "parameters": {
        "Left": [
          "Text",
          "Text",
          "TstzRange",
          "Json",
          "Bool",
          {
            "Custom": {
              "name": "class_type",
              "kind": {
                "Enum": [
                  "webinar",
                  "p2p",
                  "minigroup",
                  "chat"
                ]
              }
            }
          },
          "Uuid",
          "Uuid"
        ]
      },
      "nullable": [
        false,
        false,
        false,
        false,
        false,
        true,
        false,
        false,
        false,
        true,
        true,
        true,
        true,
        true,
        true
      ]
    }
  },
  "d3f1fe030f85e10f87c22ac77e9523f0c27bc4e75fac33c7a7e34674c2629bff": {
    "query": "\n            UPDATE recording\n            SET deleted_at = NOW()\n            WHERE class_id = $1 AND deleted_at IS NULL\n            ",
    "describe": {
      "columns": [],
      "parameters": {
        "Left": [
          "Uuid"
        ]
      },
      "nullable": []
    }
  },
  "d7263981e0de43bae99ecbd69405e87e614ff3aa84a1379a01a25be6f13f6687": {
    "query": "\n            UPDATE recording\n            SET segments = $3,\n                stream_uri = $4,\n                started_at = $5\n            WHERE class_id = $1  AND rtc_id = $2 AND deleted_at IS NULL\n            RETURNING\n                id,\n                class_id,\n                rtc_id,\n                stream_uri,\n                segments AS \"segments!: Option<Segments>\",\n                started_at,\n                modified_segments AS \"modified_segments!: Option<Segments>\",\n                created_at,\n                adjusted_at,\n                transcoded_at,\n                created_by AS \"created_by: AgentId\",\n                deleted_at\n            ",
    "describe": {
      "columns": [
        {
          "ordinal": 0,
          "name": "id",
          "type_info": "Uuid"
        },
        {
          "ordinal": 1,
          "name": "class_id",
          "type_info": "Uuid"
        },
        {
          "ordinal": 2,
          "name": "rtc_id",
          "type_info": "Uuid"
        },
        {
          "ordinal": 3,
          "name": "stream_uri",
          "type_info": "Text"
        },
        {
          "ordinal": 4,
          "name": "segments!: Option<Segments>",
          "type_info": "Int8RangeArray"
        },
        {
          "ordinal": 5,
          "name": "started_at",
          "type_info": "Timestamptz"
        },
        {
          "ordinal": 6,
          "name": "modified_segments!: Option<Segments>",
          "type_info": "Int8RangeArray"
        },
        {
          "ordinal": 7,
          "name": "created_at",
          "type_info": "Timestamptz"
        },
        {
          "ordinal": 8,
          "name": "adjusted_at",
          "type_info": "Timestamptz"
        },
        {
          "ordinal": 9,
          "name": "transcoded_at",
          "type_info": "Timestamptz"
        },
        {
          "ordinal": 10,
          "name": "created_by: AgentId",
          "type_info": {
            "Custom": {
              "name": "agent_id",
              "kind": {
                "Composite": [
                  [
                    "account_id",
                    {
                      "Custom": {
                        "name": "account_id",
                        "kind": {
                          "Composite": [
                            [
                              "label",
                              "Text"
                            ],
                            [
                              "audience",
                              "Text"
                            ]
                          ]
                        }
                      }
                    }
                  ],
                  [
                    "label",
                    "Text"
                  ]
                ]
              }
            }
          }
        },
        {
          "ordinal": 11,
          "name": "deleted_at",
          "type_info": "Timestamptz"
        }
      ],
      "parameters": {
        "Left": [
          "Uuid",
          "Uuid",
          "Int8RangeArray",
          "Text",
          "Timestamptz"
        ]
      },
      "nullable": [
        false,
        false,
        false,
        true,
        true,
        true,
        true,
        false,
        true,
        true,
        false,
        true
      ]
    }
  },
<<<<<<< HEAD
  "e330ee1e0a4a4b28fa386649dbc6315f1d97593430f7ab0fb1499439c45cddaa": {
    "query": "\n            UPDATE recording\n            SET transcoded_at = NOW()\n            WHERE class_id = $1 AND deleted_at IS NULL\n            RETURNING\n                id,\n                class_id,\n                rtc_id,\n                stream_uri,\n                segments AS \"segments!: Option<Segments>\",\n                started_at,\n                modified_segments AS \"modified_segments!: Option<Segments>\",\n                created_at,\n                adjusted_at,\n                transcoded_at,\n                created_by AS \"created_by: AgentId\",\n                deleted_at\n            ",
=======
  "c7386d4717720730d7762fbcf2d24c5d0f508b246e987f4666684bf37b27ddc2": {
    "query": "\n            INSERT INTO recording (\n                class_id, rtc_id, stream_uri, segments, modified_segments, started_at, adjusted_at,\n                transcoded_at, created_by\n            )\n            VALUES ($1, $2, $3, $4, $5, $6, $7, $8, $9)\n            ON CONFLICT (class_id, created_by)\n            WHERE deleted_at IS NULL\n            DO UPDATE\n            SET (rtc_id, stream_uri, segments, modified_segments,\n                    started_at, adjusted_at, transcoded_at, created_by, created_at) =\n                (EXCLUDED.rtc_id, EXCLUDED.stream_uri, EXCLUDED.segments, EXCLUDED.modified_segments, EXCLUDED.started_at, EXCLUDED.adjusted_at,\n                        EXCLUDED.transcoded_at, EXCLUDED.created_by, NOW())\n            RETURNING\n                id,\n                class_id,\n                rtc_id,\n                stream_uri,\n                segments AS \"segments!: Option<Segments>\",\n                started_at,\n                modified_segments AS \"modified_segments!: Option<Segments>\",\n                created_at,\n                adjusted_at,\n                transcoded_at,\n                created_by AS \"created_by: AgentId\",\n                deleted_at\n            ",
>>>>>>> 7424aae1
    "describe": {
      "columns": [
        {
          "ordinal": 0,
          "name": "id",
          "type_info": "Uuid"
        },
        {
          "ordinal": 1,
          "name": "class_id",
          "type_info": "Uuid"
        },
        {
          "ordinal": 2,
          "name": "rtc_id",
          "type_info": "Uuid"
        },
        {
          "ordinal": 3,
          "name": "stream_uri",
          "type_info": "Text"
        },
        {
          "ordinal": 4,
          "name": "segments!: Option<Segments>",
          "type_info": "Int8RangeArray"
        },
        {
          "ordinal": 5,
          "name": "started_at",
          "type_info": "Timestamptz"
        },
        {
          "ordinal": 6,
          "name": "modified_segments!: Option<Segments>",
          "type_info": "Int8RangeArray"
        },
        {
          "ordinal": 7,
          "name": "created_at",
          "type_info": "Timestamptz"
        },
        {
          "ordinal": 8,
          "name": "adjusted_at",
          "type_info": "Timestamptz"
        },
        {
          "ordinal": 9,
          "name": "transcoded_at",
          "type_info": "Timestamptz"
        },
        {
          "ordinal": 10,
          "name": "created_by: AgentId",
          "type_info": {
            "Custom": {
              "name": "agent_id",
              "kind": {
                "Composite": [
                  [
                    "account_id",
                    {
                      "Custom": {
                        "name": "account_id",
                        "kind": {
                          "Composite": [
                            [
                              "label",
                              "Text"
                            ],
                            [
                              "audience",
                              "Text"
                            ]
                          ]
                        }
                      }
                    }
                  ],
                  [
                    "label",
                    "Text"
                  ]
                ]
              }
            }
          }
        },
        {
          "ordinal": 11,
          "name": "deleted_at",
          "type_info": "Timestamptz"
        }
      ],
      "parameters": {
        "Left": [
          "Uuid",
          "Uuid",
          "Text",
          "Int8RangeArray",
          "Int8RangeArray",
          "Timestamptz",
          "Timestamptz",
          "Timestamptz",
          {
            "Custom": {
              "name": "agent_id",
              "kind": {
                "Composite": [
                  [
                    "account_id",
                    {
                      "Custom": {
                        "name": "account_id",
                        "kind": {
                          "Composite": [
                            [
                              "label",
                              "Text"
                            ],
                            [
                              "audience",
                              "Text"
                            ]
                          ]
                        }
                      }
                    }
                  ],
                  [
                    "label",
                    "Text"
                  ]
                ]
              }
            }
          }
        ]
      },
      "nullable": [
        false,
        false,
        false,
        true,
        true,
        true,
        true,
        false,
        true,
        true,
        false,
        true
      ]
    }
  },
  "f8d622058f961916238cfdd457aff61f71c28897536a699c8287f16bfcf1b579": {
    "query": "\n                        SELECT\n                            id::text AS \"id!: String\"\n                        FROM class\n                        WHERE event_room_id = $1\n                            OR original_event_room_id = $1\n                            OR modified_event_room_id = $1\n                        UNION ALL\n                        SELECT\n                            id::text AS \"id!: String\"\n                        FROM chat\n                        WHERE event_room_id = $1\n                    ",
    "describe": {
      "columns": [
        {
          "ordinal": 0,
          "name": "id!: String",
          "type_info": "Text"
        }
      ],
      "parameters": {
        "Left": [
          "Uuid"
        ]
      },
      "nullable": [
        null
      ]
    }
  },
  "fc55ab702c29f04239604a1fff841388c0c6161ab26b9618d36af660dcef27db": {
    "query": "\n            INSERT INTO class (\n                scope, audience, time, tags, preserve_history, kind, conference_room_id,\n                event_room_id, original_event_room_id, modified_event_room_id, reserve\n            )\n            VALUES ($1, $2, $3, $4, $5, $6::class_type, $7, $8, $9, $10, $11)\n            RETURNING\n                id,\n                scope,\n                kind AS \"kind!: ClassType\",\n                audience,\n                time AS \"time!: Time\",\n                tags,\n                preserve_history,\n                created_at,\n                event_room_id,\n                conference_room_id,\n                original_event_room_id,\n                modified_event_room_id,\n                reserve,\n                room_events_uri,\n                host AS \"host: AgentId\"\n            ",
    "describe": {
      "columns": [
        {
          "ordinal": 0,
          "name": "id",
          "type_info": "Uuid"
        },
        {
          "ordinal": 1,
          "name": "scope",
          "type_info": "Text"
        },
        {
          "ordinal": 2,
          "name": "kind!: ClassType",
          "type_info": {
            "Custom": {
              "name": "class_type",
              "kind": {
                "Enum": [
                  "webinar",
                  "p2p",
                  "minigroup",
                  "chat"
                ]
              }
            }
          }
        },
        {
          "ordinal": 3,
          "name": "audience",
          "type_info": "Text"
        },
        {
          "ordinal": 4,
          "name": "time!: Time",
          "type_info": "TstzRange"
        },
        {
          "ordinal": 5,
          "name": "tags",
          "type_info": "Json"
        },
        {
          "ordinal": 6,
          "name": "preserve_history",
          "type_info": "Bool"
        },
        {
          "ordinal": 7,
          "name": "created_at",
          "type_info": "Timestamptz"
        },
        {
          "ordinal": 8,
          "name": "event_room_id",
          "type_info": "Uuid"
        },
        {
          "ordinal": 9,
          "name": "conference_room_id",
          "type_info": "Uuid"
        },
        {
          "ordinal": 10,
          "name": "original_event_room_id",
          "type_info": "Uuid"
        },
        {
          "ordinal": 11,
          "name": "modified_event_room_id",
          "type_info": "Uuid"
        },
        {
          "ordinal": 12,
          "name": "reserve",
          "type_info": "Int4"
        },
        {
          "ordinal": 13,
          "name": "room_events_uri",
          "type_info": "Text"
        },
        {
          "ordinal": 14,
          "name": "host: AgentId",
          "type_info": {
            "Custom": {
              "name": "agent_id",
              "kind": {
                "Composite": [
                  [
                    "account_id",
                    {
                      "Custom": {
                        "name": "account_id",
                        "kind": {
                          "Composite": [
                            [
                              "label",
                              "Text"
                            ],
                            [
                              "audience",
                              "Text"
                            ]
                          ]
                        }
                      }
                    }
                  ],
                  [
                    "label",
                    "Text"
                  ]
                ]
              }
            }
          }
        }
      ],
      "parameters": {
        "Left": [
          "Text",
          "Text",
          "TstzRange",
          "Json",
          "Bool",
          {
            "Custom": {
              "name": "class_type",
              "kind": {
                "Enum": [
                  "webinar",
                  "p2p",
                  "minigroup",
                  "chat"
                ]
              }
            }
          },
          "Uuid",
          "Uuid",
          "Uuid",
          "Uuid",
          "Int4"
        ]
      },
      "nullable": [
        false,
        false,
        false,
        false,
        false,
        true,
        false,
        false,
        false,
        true,
        true,
        true,
        true,
        true,
        true
      ]
    }
  },
  "fdf7d306fc1b9e30969e7e6ae723d582ca8cd0c0e2b98f8a9a7bf908a8f6c69d": {
    "query": "\n            UPDATE class\n            SET original_event_room_id = $2,\n                modified_event_room_id = $3\n            WHERE id = $1\n            RETURNING\n                id,\n                scope,\n                kind AS \"kind!: ClassType\",\n                audience,\n                time AS \"time!: Time\",\n                tags,\n                preserve_history,\n                created_at,\n                event_room_id,\n                conference_room_id,\n                original_event_room_id,\n                modified_event_room_id,\n                reserve,\n                room_events_uri,\n                host AS \"host: AgentId\"\n            ",
    "describe": {
      "columns": [
        {
          "ordinal": 0,
          "name": "id",
          "type_info": "Uuid"
        },
        {
          "ordinal": 1,
          "name": "scope",
          "type_info": "Text"
        },
        {
          "ordinal": 2,
          "name": "kind!: ClassType",
          "type_info": {
            "Custom": {
              "name": "class_type",
              "kind": {
                "Enum": [
                  "webinar",
                  "p2p",
                  "minigroup",
                  "chat"
                ]
              }
            }
          }
        },
        {
          "ordinal": 3,
          "name": "audience",
          "type_info": "Text"
        },
        {
          "ordinal": 4,
          "name": "time!: Time",
          "type_info": "TstzRange"
        },
        {
          "ordinal": 5,
          "name": "tags",
          "type_info": "Json"
        },
        {
          "ordinal": 6,
          "name": "preserve_history",
          "type_info": "Bool"
        },
        {
          "ordinal": 7,
          "name": "created_at",
          "type_info": "Timestamptz"
        },
        {
          "ordinal": 8,
          "name": "event_room_id",
          "type_info": "Uuid"
        },
        {
          "ordinal": 9,
          "name": "conference_room_id",
          "type_info": "Uuid"
        },
        {
          "ordinal": 10,
          "name": "original_event_room_id",
          "type_info": "Uuid"
        },
        {
          "ordinal": 11,
          "name": "modified_event_room_id",
          "type_info": "Uuid"
        },
        {
          "ordinal": 12,
          "name": "reserve",
          "type_info": "Int4"
        },
        {
          "ordinal": 13,
          "name": "room_events_uri",
          "type_info": "Text"
        },
        {
          "ordinal": 14,
          "name": "host: AgentId",
          "type_info": {
            "Custom": {
              "name": "agent_id",
              "kind": {
                "Composite": [
                  [
                    "account_id",
                    {
                      "Custom": {
                        "name": "account_id",
                        "kind": {
                          "Composite": [
                            [
                              "label",
                              "Text"
                            ],
                            [
                              "audience",
                              "Text"
                            ]
                          ]
                        }
                      }
                    }
                  ],
                  [
                    "label",
                    "Text"
                  ]
                ]
              }
            }
          }
        }
      ],
      "parameters": {
        "Left": [
          "Uuid",
          "Uuid",
          "Uuid"
        ]
      },
      "nullable": [
        false,
        false,
        false,
        false,
        false,
        true,
        false,
        false,
        false,
        true,
        true,
        true,
        true,
        true,
        true
      ]
    }
  }
}<|MERGE_RESOLUTION|>--- conflicted
+++ resolved
@@ -81,6 +81,38 @@
       "nullable": [
         false,
         false,
+        false,
+        false,
+        false
+      ]
+    }
+  },
+  "392815880feea9a229e7519d683da6fa2d59f08926906d68031549b1d8b87793": {
+    "query": "\n            INSERT INTO frontend (url)\n            VALUES ($1)\n            RETURNING id, url, created_at\n            ",
+    "describe": {
+      "columns": [
+        {
+          "ordinal": 0,
+          "name": "id",
+          "type_info": "Int8"
+        },
+        {
+          "ordinal": 1,
+          "name": "url",
+          "type_info": "Text"
+        },
+        {
+          "ordinal": 2,
+          "name": "created_at",
+          "type_info": "Timestamptz"
+        }
+      ],
+      "parameters": {
+        "Left": [
+          "Text"
+        ]
+      },
+      "nullable": [
         false,
         false,
         false
@@ -356,7 +388,6 @@
       ]
     }
   },
-<<<<<<< HEAD
   "61b7f8fd08937bc29a31e5656a36ae45065f41446ba65b55bc848c257a4f6087": {
     "query": "\n            INSERT INTO scope (scope, frontend_id, app)\n            VALUES ($1, $2, $3)\n            RETURNING id, scope, frontend_id, created_at, app\n            ",
     "describe": {
@@ -405,10 +436,6 @@
   },
   "61c75ecba833071936348ca33d1692352b07726e0a22e5dbf98b7aa53f16e95a": {
     "query": "\n            UPDATE class\n            SET time = $2, event_room_id = $3, conference_room_id = $4, original_event_room_id = NULL, modified_event_room_id = NULL\n            WHERE id = $1\n            RETURNING\n                id,\n                scope,\n                kind AS \"kind!: ClassType\",\n                audience,\n                time AS \"time!: Time\",\n                tags,\n                preserve_history,\n                created_at,\n                event_room_id,\n                conference_room_id,\n                original_event_room_id,\n                modified_event_room_id,\n                reserve,\n                room_events_uri,\n                host AS \"host: AgentId\"\n            ",
-=======
-  "61c2617996cfd67810f90a3546b8c289a79bd2510b0b99aa4c4bcae1d3d86da6": {
-    "query": "\n            UPDATE class\n            SET time = $2, event_room_id = $3, conference_room_id = $4, original_event_room_id = NULL, modified_event_room_id = NULL\n            WHERE id = $1\n            RETURNING\n                id,\n                scope,\n                kind AS \"kind!: ClassType\",\n                audience,\n                time AS \"time!: Time\",\n                tags,\n                preserve_history,\n                created_at,\n                event_room_id,\n                conference_room_id,\n                original_event_room_id,\n                modified_event_room_id,\n                reserve,\n                room_events_uri\n            ",
->>>>>>> 7424aae1
     "describe": {
       "columns": [
         {
@@ -921,8 +948,629 @@
       ]
     }
   },
-  "8646207f0797cac3fc26280c49e9548d38eb15ee1007c66595bcb8f8d3f6791d": {
-    "query": "\n            INSERT INTO recording (\n                class_id, rtc_id, stream_uri, segments, modified_segments, started_at, adjusted_at,\n                transcoded_at, created_by\n            )\n            VALUES ($1, $2, $3, $4, $5, $6, $7, $8, $9)\n            RETURNING\n                id,\n                class_id,\n                rtc_id,\n                stream_uri,\n                segments AS \"segments!: Option<Segments>\",\n                started_at,\n                modified_segments AS \"modified_segments!: Option<Segments>\",\n                created_at,\n                adjusted_at,\n                transcoded_at,\n                created_by AS \"created_by: AgentId\",\n                deleted_at\n            ",
+  "a56b24276f756bea62664fdc57c6415e8a6cdb56dbfdce28781d97478bbf025a": {
+    "query": "\n            UPDATE class\n            SET time = TSTZRANGE(LOWER(time), LEAST(UPPER(time), NOW()))\n            WHERE id = $1\n            RETURNING\n                id,\n                scope,\n                kind AS \"kind!: ClassType\",\n                audience,\n                time AS \"time!: Time\",\n                tags,\n                preserve_history,\n                created_at,\n                event_room_id,\n                conference_room_id,\n                original_event_room_id,\n                modified_event_room_id,\n                reserve,\n                room_events_uri,\n                host AS \"host: AgentId\"\n            ",
+    "describe": {
+      "columns": [
+        {
+          "ordinal": 0,
+          "name": "id",
+          "type_info": "Uuid"
+        },
+        {
+          "ordinal": 1,
+          "name": "scope",
+          "type_info": "Text"
+        },
+        {
+          "ordinal": 2,
+          "name": "kind!: ClassType",
+          "type_info": {
+            "Custom": {
+              "name": "class_type",
+              "kind": {
+                "Enum": [
+                  "webinar",
+                  "p2p",
+                  "minigroup",
+                  "chat"
+                ]
+              }
+            }
+          }
+        },
+        {
+          "ordinal": 3,
+          "name": "audience",
+          "type_info": "Text"
+        },
+        {
+          "ordinal": 4,
+          "name": "time!: Time",
+          "type_info": "TstzRange"
+        },
+        {
+          "ordinal": 5,
+          "name": "tags",
+          "type_info": "Json"
+        },
+        {
+          "ordinal": 6,
+          "name": "preserve_history",
+          "type_info": "Bool"
+        },
+        {
+          "ordinal": 7,
+          "name": "created_at",
+          "type_info": "Timestamptz"
+        },
+        {
+          "ordinal": 8,
+          "name": "event_room_id",
+          "type_info": "Uuid"
+        },
+        {
+          "ordinal": 9,
+          "name": "conference_room_id",
+          "type_info": "Uuid"
+        },
+        {
+          "ordinal": 10,
+          "name": "original_event_room_id",
+          "type_info": "Uuid"
+        },
+        {
+          "ordinal": 11,
+          "name": "modified_event_room_id",
+          "type_info": "Uuid"
+        },
+        {
+          "ordinal": 12,
+          "name": "reserve",
+          "type_info": "Int4"
+        },
+        {
+          "ordinal": 13,
+          "name": "room_events_uri",
+          "type_info": "Text"
+        },
+        {
+          "ordinal": 14,
+          "name": "host: AgentId",
+          "type_info": {
+            "Custom": {
+              "name": "agent_id",
+              "kind": {
+                "Composite": [
+                  [
+                    "account_id",
+                    {
+                      "Custom": {
+                        "name": "account_id",
+                        "kind": {
+                          "Composite": [
+                            [
+                              "label",
+                              "Text"
+                            ],
+                            [
+                              "audience",
+                              "Text"
+                            ]
+                          ]
+                        }
+                      }
+                    }
+                  ],
+                  [
+                    "label",
+                    "Text"
+                  ]
+                ]
+              }
+            }
+          }
+        }
+      ],
+      "parameters": {
+        "Left": [
+          "Uuid"
+        ]
+      },
+      "nullable": [
+        false,
+        false,
+        false,
+        false,
+        false,
+        true,
+        false,
+        false,
+        false,
+        true,
+        true,
+        true,
+        true,
+        true,
+        true
+      ]
+    }
+  },
+  "a879fea48078bb058e4b2af51fa89e1b04a4ce205554c6a80f1901e9ddf22b82": {
+    "query": "\n            INSERT INTO class (\n                scope, audience, tags, event_room_id\n            )\n            VALUES ($1, $2, $3, $4)\n            RETURNING\n                id,\n                scope,\n                kind AS \"kind!: ClassType\",\n                audience,\n                time AS \"time!: Time\",\n                tags,\n                preserve_history,\n                created_at,\n                event_room_id,\n                conference_room_id,\n                original_event_room_id,\n                modified_event_room_id,\n                reserve,\n                room_events_uri,\n                host AS \"host: AgentId\"\n            ",
+    "describe": {
+      "columns": [
+        {
+          "ordinal": 0,
+          "name": "id",
+          "type_info": "Uuid"
+        },
+        {
+          "ordinal": 1,
+          "name": "scope",
+          "type_info": "Text"
+        },
+        {
+          "ordinal": 2,
+          "name": "kind!: ClassType",
+          "type_info": {
+            "Custom": {
+              "name": "class_type",
+              "kind": {
+                "Enum": [
+                  "webinar",
+                  "p2p",
+                  "minigroup",
+                  "chat"
+                ]
+              }
+            }
+          }
+        },
+        {
+          "ordinal": 3,
+          "name": "audience",
+          "type_info": "Text"
+        },
+        {
+          "ordinal": 4,
+          "name": "time!: Time",
+          "type_info": "TstzRange"
+        },
+        {
+          "ordinal": 5,
+          "name": "tags",
+          "type_info": "Json"
+        },
+        {
+          "ordinal": 6,
+          "name": "preserve_history",
+          "type_info": "Bool"
+        },
+        {
+          "ordinal": 7,
+          "name": "created_at",
+          "type_info": "Timestamptz"
+        },
+        {
+          "ordinal": 8,
+          "name": "event_room_id",
+          "type_info": "Uuid"
+        },
+        {
+          "ordinal": 9,
+          "name": "conference_room_id",
+          "type_info": "Uuid"
+        },
+        {
+          "ordinal": 10,
+          "name": "original_event_room_id",
+          "type_info": "Uuid"
+        },
+        {
+          "ordinal": 11,
+          "name": "modified_event_room_id",
+          "type_info": "Uuid"
+        },
+        {
+          "ordinal": 12,
+          "name": "reserve",
+          "type_info": "Int4"
+        },
+        {
+          "ordinal": 13,
+          "name": "room_events_uri",
+          "type_info": "Text"
+        },
+        {
+          "ordinal": 14,
+          "name": "host: AgentId",
+          "type_info": {
+            "Custom": {
+              "name": "agent_id",
+              "kind": {
+                "Composite": [
+                  [
+                    "account_id",
+                    {
+                      "Custom": {
+                        "name": "account_id",
+                        "kind": {
+                          "Composite": [
+                            [
+                              "label",
+                              "Text"
+                            ],
+                            [
+                              "audience",
+                              "Text"
+                            ]
+                          ]
+                        }
+                      }
+                    }
+                  ],
+                  [
+                    "label",
+                    "Text"
+                  ]
+                ]
+              }
+            }
+          }
+        }
+      ],
+      "parameters": {
+        "Left": [
+          "Text",
+          "Text",
+          "Json",
+          "Uuid"
+        ]
+      },
+      "nullable": [
+        false,
+        false,
+        false,
+        false,
+        false,
+        true,
+        false,
+        false,
+        false,
+        true,
+        true,
+        true,
+        true,
+        true,
+        true
+      ]
+    }
+  },
+  "ac4ac9431173165543dbc459bb3b2b9b4461f7016aa6d6967cc9f5f832f208bb": {
+    "query": "\n            INSERT INTO recording (class_id, rtc_id, segments, modified_segments, stream_uri, started_at, adjusted_at, transcoded_at, created_by)\n            VALUES ($1, $2, $3, $4, $5, NOW(), NOW(), NOW(), $6)\n            RETURNING\n                id,\n                class_id,\n                rtc_id,\n                stream_uri,\n                segments AS \"segments!: Option<Segments>\",\n                started_at,\n                modified_segments AS \"modified_segments!: Option<Segments>\",\n                created_at,\n                adjusted_at,\n                transcoded_at,\n                created_by AS \"created_by: AgentId\",\n                deleted_at\n            ",
+    "describe": {
+      "columns": [
+        {
+          "ordinal": 0,
+          "name": "id",
+          "type_info": "Uuid"
+        },
+        {
+          "ordinal": 1,
+          "name": "class_id",
+          "type_info": "Uuid"
+        },
+        {
+          "ordinal": 2,
+          "name": "rtc_id",
+          "type_info": "Uuid"
+        },
+        {
+          "ordinal": 3,
+          "name": "stream_uri",
+          "type_info": "Text"
+        },
+        {
+          "ordinal": 4,
+          "name": "segments!: Option<Segments>",
+          "type_info": "Int8RangeArray"
+        },
+        {
+          "ordinal": 5,
+          "name": "started_at",
+          "type_info": "Timestamptz"
+        },
+        {
+          "ordinal": 6,
+          "name": "modified_segments!: Option<Segments>",
+          "type_info": "Int8RangeArray"
+        },
+        {
+          "ordinal": 7,
+          "name": "created_at",
+          "type_info": "Timestamptz"
+        },
+        {
+          "ordinal": 8,
+          "name": "adjusted_at",
+          "type_info": "Timestamptz"
+        },
+        {
+          "ordinal": 9,
+          "name": "transcoded_at",
+          "type_info": "Timestamptz"
+        },
+        {
+          "ordinal": 10,
+          "name": "created_by: AgentId",
+          "type_info": {
+            "Custom": {
+              "name": "agent_id",
+              "kind": {
+                "Composite": [
+                  [
+                    "account_id",
+                    {
+                      "Custom": {
+                        "name": "account_id",
+                        "kind": {
+                          "Composite": [
+                            [
+                              "label",
+                              "Text"
+                            ],
+                            [
+                              "audience",
+                              "Text"
+                            ]
+                          ]
+                        }
+                      }
+                    }
+                  ],
+                  [
+                    "label",
+                    "Text"
+                  ]
+                ]
+              }
+            }
+          }
+        },
+        {
+          "ordinal": 11,
+          "name": "deleted_at",
+          "type_info": "Timestamptz"
+        }
+      ],
+      "parameters": {
+        "Left": [
+          "Uuid",
+          "Uuid",
+          "Int8RangeArray",
+          "Int8RangeArray",
+          "Text",
+          {
+            "Custom": {
+              "name": "agent_id",
+              "kind": {
+                "Composite": [
+                  [
+                    "account_id",
+                    {
+                      "Custom": {
+                        "name": "account_id",
+                        "kind": {
+                          "Composite": [
+                            [
+                              "label",
+                              "Text"
+                            ],
+                            [
+                              "audience",
+                              "Text"
+                            ]
+                          ]
+                        }
+                      }
+                    }
+                  ],
+                  [
+                    "label",
+                    "Text"
+                  ]
+                ]
+              }
+            }
+          }
+        ]
+      },
+      "nullable": [
+        false,
+        false,
+        false,
+        true,
+        true,
+        true,
+        true,
+        false,
+        true,
+        true,
+        false,
+        true
+      ]
+    }
+  },
+  "b3fa90a25ed66b305b1f9955e18c26e54d3e534c52eb07dea369cd8865b7691b": {
+    "query": "\n            INSERT INTO class (\n                scope, audience, time, tags, preserve_history, kind,\n                conference_room_id, event_room_id\n            )\n            VALUES ($1, $2, $3, $4, $5, $6::class_type, $7, $8)\n            RETURNING\n                id,\n                scope,\n                kind AS \"kind!: ClassType\",\n                audience,\n                time AS \"time!: Time\",\n                tags,\n                preserve_history,\n                created_at,\n                event_room_id,\n                conference_room_id,\n                original_event_room_id,\n                modified_event_room_id,\n                reserve,\n                room_events_uri,\n                host AS \"host: AgentId\"\n            ",
+    "describe": {
+      "columns": [
+        {
+          "ordinal": 0,
+          "name": "id",
+          "type_info": "Uuid"
+        },
+        {
+          "ordinal": 1,
+          "name": "scope",
+          "type_info": "Text"
+        },
+        {
+          "ordinal": 2,
+          "name": "kind!: ClassType",
+          "type_info": {
+            "Custom": {
+              "name": "class_type",
+              "kind": {
+                "Enum": [
+                  "webinar",
+                  "p2p",
+                  "minigroup",
+                  "chat"
+                ]
+              }
+            }
+          }
+        },
+        {
+          "ordinal": 3,
+          "name": "audience",
+          "type_info": "Text"
+        },
+        {
+          "ordinal": 4,
+          "name": "time!: Time",
+          "type_info": "TstzRange"
+        },
+        {
+          "ordinal": 5,
+          "name": "tags",
+          "type_info": "Json"
+        },
+        {
+          "ordinal": 6,
+          "name": "preserve_history",
+          "type_info": "Bool"
+        },
+        {
+          "ordinal": 7,
+          "name": "created_at",
+          "type_info": "Timestamptz"
+        },
+        {
+          "ordinal": 8,
+          "name": "event_room_id",
+          "type_info": "Uuid"
+        },
+        {
+          "ordinal": 9,
+          "name": "conference_room_id",
+          "type_info": "Uuid"
+        },
+        {
+          "ordinal": 10,
+          "name": "original_event_room_id",
+          "type_info": "Uuid"
+        },
+        {
+          "ordinal": 11,
+          "name": "modified_event_room_id",
+          "type_info": "Uuid"
+        },
+        {
+          "ordinal": 12,
+          "name": "reserve",
+          "type_info": "Int4"
+        },
+        {
+          "ordinal": 13,
+          "name": "room_events_uri",
+          "type_info": "Text"
+        },
+        {
+          "ordinal": 14,
+          "name": "host: AgentId",
+          "type_info": {
+            "Custom": {
+              "name": "agent_id",
+              "kind": {
+                "Composite": [
+                  [
+                    "account_id",
+                    {
+                      "Custom": {
+                        "name": "account_id",
+                        "kind": {
+                          "Composite": [
+                            [
+                              "label",
+                              "Text"
+                            ],
+                            [
+                              "audience",
+                              "Text"
+                            ]
+                          ]
+                        }
+                      }
+                    }
+                  ],
+                  [
+                    "label",
+                    "Text"
+                  ]
+                ]
+              }
+            }
+          }
+        }
+      ],
+      "parameters": {
+        "Left": [
+          "Text",
+          "Text",
+          "TstzRange",
+          "Json",
+          "Bool",
+          {
+            "Custom": {
+              "name": "class_type",
+              "kind": {
+                "Enum": [
+                  "webinar",
+                  "p2p",
+                  "minigroup",
+                  "chat"
+                ]
+              }
+            }
+          },
+          "Uuid",
+          "Uuid"
+        ]
+      },
+      "nullable": [
+        false,
+        false,
+        false,
+        false,
+        false,
+        true,
+        false,
+        false,
+        false,
+        true,
+        true,
+        true,
+        true,
+        true,
+        true
+      ]
+    }
+  },
+  "c7386d4717720730d7762fbcf2d24c5d0f508b246e987f4666684bf37b27ddc2": {
+    "query": "\n            INSERT INTO recording (\n                class_id, rtc_id, stream_uri, segments, modified_segments, started_at, adjusted_at,\n                transcoded_at, created_by\n            )\n            VALUES ($1, $2, $3, $4, $5, $6, $7, $8, $9)\n            ON CONFLICT (class_id, created_by)\n            WHERE deleted_at IS NULL\n            DO UPDATE\n            SET (rtc_id, stream_uri, segments, modified_segments,\n                    started_at, adjusted_at, transcoded_at, created_by, created_at) =\n                (EXCLUDED.rtc_id, EXCLUDED.stream_uri, EXCLUDED.segments, EXCLUDED.modified_segments, EXCLUDED.started_at, EXCLUDED.adjusted_at,\n                        EXCLUDED.transcoded_at, EXCLUDED.created_by, NOW())\n            RETURNING\n                id,\n                class_id,\n                rtc_id,\n                stream_uri,\n                segments AS \"segments!: Option<Segments>\",\n                started_at,\n                modified_segments AS \"modified_segments!: Option<Segments>\",\n                created_at,\n                adjusted_at,\n                transcoded_at,\n                created_by AS \"created_by: AgentId\",\n                deleted_at\n            ",
     "describe": {
       "columns": [
         {
@@ -1079,8 +1727,20 @@
       ]
     }
   },
-  "a56b24276f756bea62664fdc57c6415e8a6cdb56dbfdce28781d97478bbf025a": {
-    "query": "\n            UPDATE class\n            SET time = TSTZRANGE(LOWER(time), LEAST(UPPER(time), NOW()))\n            WHERE id = $1\n            RETURNING\n                id,\n                scope,\n                kind AS \"kind!: ClassType\",\n                audience,\n                time AS \"time!: Time\",\n                tags,\n                preserve_history,\n                created_at,\n                event_room_id,\n                conference_room_id,\n                original_event_room_id,\n                modified_event_room_id,\n                reserve,\n                room_events_uri,\n                host AS \"host: AgentId\"\n            ",
+  "d3f1fe030f85e10f87c22ac77e9523f0c27bc4e75fac33c7a7e34674c2629bff": {
+    "query": "\n            UPDATE recording\n            SET deleted_at = NOW()\n            WHERE class_id = $1 AND deleted_at IS NULL\n            ",
+    "describe": {
+      "columns": [],
+      "parameters": {
+        "Left": [
+          "Uuid"
+        ]
+      },
+      "nullable": []
+    }
+  },
+  "d7263981e0de43bae99ecbd69405e87e614ff3aa84a1379a01a25be6f13f6687": {
+    "query": "\n            UPDATE recording\n            SET segments = $3,\n                stream_uri = $4,\n                started_at = $5\n            WHERE class_id = $1  AND rtc_id = $2 AND deleted_at IS NULL\n            RETURNING\n                id,\n                class_id,\n                rtc_id,\n                stream_uri,\n                segments AS \"segments!: Option<Segments>\",\n                started_at,\n                modified_segments AS \"modified_segments!: Option<Segments>\",\n                created_at,\n                adjusted_at,\n                transcoded_at,\n                created_by AS \"created_by: AgentId\",\n                deleted_at\n            ",
     "describe": {
       "columns": [
         {
@@ -1090,45 +1750,33 @@
         },
         {
           "ordinal": 1,
-          "name": "scope",
-          "type_info": "Text"
+          "name": "class_id",
+          "type_info": "Uuid"
         },
         {
           "ordinal": 2,
-          "name": "kind!: ClassType",
-          "type_info": {
-            "Custom": {
-              "name": "class_type",
-              "kind": {
-                "Enum": [
-                  "webinar",
-                  "p2p",
-                  "minigroup",
-                  "chat"
-                ]
-              }
-            }
-          }
+          "name": "rtc_id",
+          "type_info": "Uuid"
         },
         {
           "ordinal": 3,
-          "name": "audience",
+          "name": "stream_uri",
           "type_info": "Text"
         },
         {
           "ordinal": 4,
-          "name": "time!: Time",
-          "type_info": "TstzRange"
+          "name": "segments!: Option<Segments>",
+          "type_info": "Int8RangeArray"
         },
         {
           "ordinal": 5,
-          "name": "tags",
-          "type_info": "Json"
+          "name": "started_at",
+          "type_info": "Timestamptz"
         },
         {
           "ordinal": 6,
-          "name": "preserve_history",
-          "type_info": "Bool"
+          "name": "modified_segments!: Option<Segments>",
+          "type_info": "Int8RangeArray"
         },
         {
           "ordinal": 7,
@@ -1137,37 +1785,17 @@
         },
         {
           "ordinal": 8,
-          "name": "event_room_id",
-          "type_info": "Uuid"
+          "name": "adjusted_at",
+          "type_info": "Timestamptz"
         },
         {
           "ordinal": 9,
-          "name": "conference_room_id",
-          "type_info": "Uuid"
+          "name": "transcoded_at",
+          "type_info": "Timestamptz"
         },
         {
           "ordinal": 10,
-          "name": "original_event_room_id",
-          "type_info": "Uuid"
-        },
-        {
-          "ordinal": 11,
-          "name": "modified_event_room_id",
-          "type_info": "Uuid"
-        },
-        {
-          "ordinal": 12,
-          "name": "reserve",
-          "type_info": "Int4"
-        },
-        {
-          "ordinal": 13,
-          "name": "room_events_uri",
-          "type_info": "Text"
-        },
-        {
-          "ordinal": 14,
-          "name": "host: AgentId",
+          "name": "created_by: AgentId",
           "type_info": {
             "Custom": {
               "name": "agent_id",
@@ -1201,34 +1829,40 @@
               }
             }
           }
+        },
+        {
+          "ordinal": 11,
+          "name": "deleted_at",
+          "type_info": "Timestamptz"
         }
       ],
       "parameters": {
         "Left": [
-          "Uuid"
+          "Uuid",
+          "Uuid",
+          "Int8RangeArray",
+          "Text",
+          "Timestamptz"
         ]
       },
       "nullable": [
         false,
         false,
         false,
-        false,
-        false,
-        true,
-        false,
-        false,
-        false,
-        true,
-        true,
-        true,
-        true,
-        true,
+        true,
+        true,
+        true,
+        true,
+        false,
+        true,
+        true,
+        false,
         true
       ]
     }
   },
-  "a879fea48078bb058e4b2af51fa89e1b04a4ce205554c6a80f1901e9ddf22b82": {
-    "query": "\n            INSERT INTO class (\n                scope, audience, tags, event_room_id\n            )\n            VALUES ($1, $2, $3, $4)\n            RETURNING\n                id,\n                scope,\n                kind AS \"kind!: ClassType\",\n                audience,\n                time AS \"time!: Time\",\n                tags,\n                preserve_history,\n                created_at,\n                event_room_id,\n                conference_room_id,\n                original_event_room_id,\n                modified_event_room_id,\n                reserve,\n                room_events_uri,\n                host AS \"host: AgentId\"\n            ",
+  "e330ee1e0a4a4b28fa386649dbc6315f1d97593430f7ab0fb1499439c45cddaa": {
+    "query": "\n            UPDATE recording\n            SET transcoded_at = NOW()\n            WHERE class_id = $1 AND deleted_at IS NULL\n            RETURNING\n                id,\n                class_id,\n                rtc_id,\n                stream_uri,\n                segments AS \"segments!: Option<Segments>\",\n                started_at,\n                modified_segments AS \"modified_segments!: Option<Segments>\",\n                created_at,\n                adjusted_at,\n                transcoded_at,\n                created_by AS \"created_by: AgentId\",\n                deleted_at\n            ",
     "describe": {
       "columns": [
         {
@@ -1238,45 +1872,33 @@
         },
         {
           "ordinal": 1,
-          "name": "scope",
-          "type_info": "Text"
+          "name": "class_id",
+          "type_info": "Uuid"
         },
         {
           "ordinal": 2,
-          "name": "kind!: ClassType",
-          "type_info": {
-            "Custom": {
-              "name": "class_type",
-              "kind": {
-                "Enum": [
-                  "webinar",
-                  "p2p",
-                  "minigroup",
-                  "chat"
-                ]
-              }
-            }
-          }
+          "name": "rtc_id",
+          "type_info": "Uuid"
         },
         {
           "ordinal": 3,
-          "name": "audience",
+          "name": "stream_uri",
           "type_info": "Text"
         },
         {
           "ordinal": 4,
-          "name": "time!: Time",
-          "type_info": "TstzRange"
+          "name": "segments!: Option<Segments>",
+          "type_info": "Int8RangeArray"
         },
         {
           "ordinal": 5,
-          "name": "tags",
-          "type_info": "Json"
+          "name": "started_at",
+          "type_info": "Timestamptz"
         },
         {
           "ordinal": 6,
-          "name": "preserve_history",
-          "type_info": "Bool"
+          "name": "modified_segments!: Option<Segments>",
+          "type_info": "Int8RangeArray"
         },
         {
           "ordinal": 7,
@@ -1285,37 +1907,17 @@
         },
         {
           "ordinal": 8,
-          "name": "event_room_id",
-          "type_info": "Uuid"
+          "name": "adjusted_at",
+          "type_info": "Timestamptz"
         },
         {
           "ordinal": 9,
-          "name": "conference_room_id",
-          "type_info": "Uuid"
+          "name": "transcoded_at",
+          "type_info": "Timestamptz"
         },
         {
           "ordinal": 10,
-          "name": "original_event_room_id",
-          "type_info": "Uuid"
-        },
-        {
-          "ordinal": 11,
-          "name": "modified_event_room_id",
-          "type_info": "Uuid"
-        },
-        {
-          "ordinal": 12,
-          "name": "reserve",
-          "type_info": "Int4"
-        },
-        {
-          "ordinal": 13,
-          "name": "room_events_uri",
-          "type_info": "Text"
-        },
-        {
-          "ordinal": 14,
-          "name": "host: AgentId",
+          "name": "created_by: AgentId",
           "type_info": {
             "Custom": {
               "name": "agent_id",
@@ -1349,285 +1951,6 @@
               }
             }
           }
-        }
-      ],
-      "parameters": {
-        "Left": [
-          "Text",
-          "Text",
-          "Json",
-          "Uuid"
-        ]
-      },
-      "nullable": [
-        false,
-        false,
-        false,
-        false,
-        false,
-        true,
-        false,
-        false,
-        false,
-        true,
-        true,
-        true,
-        true,
-        true,
-        true
-      ]
-    }
-  },
-<<<<<<< HEAD
-  "ac4ac9431173165543dbc459bb3b2b9b4461f7016aa6d6967cc9f5f832f208bb": {
-    "query": "\n            INSERT INTO recording (class_id, rtc_id, segments, modified_segments, stream_uri, started_at, adjusted_at, transcoded_at, created_by)\n            VALUES ($1, $2, $3, $4, $5, NOW(), NOW(), NOW(), $6)\n            RETURNING\n                id,\n                class_id,\n                rtc_id,\n                stream_uri,\n                segments AS \"segments!: Option<Segments>\",\n                started_at,\n                modified_segments AS \"modified_segments!: Option<Segments>\",\n                created_at,\n                adjusted_at,\n                transcoded_at,\n                created_by AS \"created_by: AgentId\",\n                deleted_at\n            ",
-    "describe": {
-      "columns": [
-        {
-          "ordinal": 0,
-          "name": "id",
-          "type_info": "Uuid"
-        },
-        {
-          "ordinal": 1,
-          "name": "class_id",
-          "type_info": "Uuid"
-        },
-        {
-          "ordinal": 2,
-          "name": "rtc_id",
-          "type_info": "Uuid"
-        },
-        {
-          "ordinal": 3,
-          "name": "stream_uri",
-          "type_info": "Text"
-        },
-        {
-          "ordinal": 4,
-          "name": "segments!: Option<Segments>",
-          "type_info": "Int8RangeArray"
-        },
-        {
-          "ordinal": 5,
-          "name": "started_at",
-          "type_info": "Timestamptz"
-        },
-        {
-          "ordinal": 6,
-          "name": "modified_segments!: Option<Segments>",
-          "type_info": "Int8RangeArray"
-        },
-        {
-          "ordinal": 7,
-          "name": "created_at",
-          "type_info": "Timestamptz"
-        },
-        {
-          "ordinal": 8,
-          "name": "adjusted_at",
-          "type_info": "Timestamptz"
-        },
-        {
-          "ordinal": 9,
-          "name": "transcoded_at",
-          "type_info": "Timestamptz"
-        },
-        {
-          "ordinal": 10,
-          "name": "created_by: AgentId",
-          "type_info": {
-            "Custom": {
-              "name": "agent_id",
-              "kind": {
-                "Composite": [
-                  [
-                    "account_id",
-                    {
-                      "Custom": {
-                        "name": "account_id",
-                        "kind": {
-                          "Composite": [
-                            [
-                              "label",
-                              "Text"
-                            ],
-                            [
-                              "audience",
-                              "Text"
-                            ]
-                          ]
-                        }
-                      }
-                    }
-                  ],
-                  [
-                    "label",
-                    "Text"
-                  ]
-                ]
-              }
-            }
-          }
-        },
-        {
-          "ordinal": 11,
-          "name": "deleted_at",
-          "type_info": "Timestamptz"
-        }
-      ],
-      "parameters": {
-        "Left": [
-          "Uuid",
-          "Uuid",
-          "Int8RangeArray",
-          "Int8RangeArray",
-          "Text",
-          {
-            "Custom": {
-              "name": "agent_id",
-              "kind": {
-                "Composite": [
-                  [
-                    "account_id",
-                    {
-                      "Custom": {
-                        "name": "account_id",
-                        "kind": {
-                          "Composite": [
-                            [
-                              "label",
-                              "Text"
-                            ],
-                            [
-                              "audience",
-                              "Text"
-                            ]
-                          ]
-                        }
-                      }
-                    }
-                  ],
-                  [
-                    "label",
-                    "Text"
-                  ]
-                ]
-              }
-            }
-          }
-        ]
-      },
-      "nullable": [
-        false,
-        false,
-        false,
-        true,
-        true,
-        true,
-        true,
-        false,
-        true,
-        true,
-        false,
-        true
-      ]
-    }
-  },
-  "ac726fe4ab7a782308f5379d35ec5b7f49c8b2bf94a41c98b959e776d115e9ec": {
-    "query": "\n            UPDATE recording\n            SET modified_segments = segments,\n                adjusted_at = NOW()\n            WHERE class_id = $1\n            RETURNING\n                id,\n                class_id,\n                rtc_id,\n                stream_uri,\n                segments AS \"segments!: Option<Segments>\",\n                started_at,\n                modified_segments AS \"modified_segments!: Option<Segments>\",\n                created_at,\n                adjusted_at,\n                transcoded_at,\n                created_by AS \"created_by: AgentId\",\n                deleted_at\n            ",
-=======
-  "921da3a29604824e0a781d810cb075cd72431b7d570c5bcfa3ce07f37e0f6cfe": {
-    "query": "\n            INSERT INTO class (\n                scope, audience, time, tags, preserve_history, kind,\n                conference_room_id, event_room_id\n            )\n            VALUES ($1, $2, $3, $4, $5, $6::class_type, $7, $8)\n            RETURNING\n                id,\n                scope,\n                kind AS \"kind!: ClassType\",\n                audience,\n                time AS \"time!: Time\",\n                tags,\n                preserve_history,\n                created_at,\n                event_room_id,\n                conference_room_id,\n                original_event_room_id,\n                modified_event_room_id,\n                reserve,\n                room_events_uri\n            ",
->>>>>>> 7424aae1
-    "describe": {
-      "columns": [
-        {
-          "ordinal": 0,
-          "name": "id",
-          "type_info": "Uuid"
-        },
-        {
-          "ordinal": 1,
-          "name": "class_id",
-          "type_info": "Uuid"
-        },
-        {
-          "ordinal": 2,
-          "name": "rtc_id",
-          "type_info": "Uuid"
-        },
-        {
-          "ordinal": 3,
-          "name": "stream_uri",
-          "type_info": "Text"
-        },
-        {
-          "ordinal": 4,
-          "name": "segments!: Option<Segments>",
-          "type_info": "Int8RangeArray"
-        },
-        {
-          "ordinal": 5,
-          "name": "started_at",
-          "type_info": "Timestamptz"
-        },
-        {
-          "ordinal": 6,
-          "name": "modified_segments!: Option<Segments>",
-          "type_info": "Int8RangeArray"
-        },
-        {
-          "ordinal": 7,
-          "name": "created_at",
-          "type_info": "Timestamptz"
-        },
-        {
-          "ordinal": 8,
-          "name": "adjusted_at",
-          "type_info": "Timestamptz"
-        },
-        {
-          "ordinal": 9,
-          "name": "transcoded_at",
-          "type_info": "Timestamptz"
-        },
-        {
-          "ordinal": 10,
-          "name": "created_by: AgentId",
-          "type_info": {
-            "Custom": {
-              "name": "agent_id",
-              "kind": {
-                "Composite": [
-                  [
-                    "account_id",
-                    {
-                      "Custom": {
-                        "name": "account_id",
-                        "kind": {
-                          "Composite": [
-                            [
-                              "label",
-                              "Text"
-                            ],
-                            [
-                              "audience",
-                              "Text"
-                            ]
-                          ]
-                        }
-                      }
-                    }
-                  ],
-                  [
-                    "label",
-                    "Text"
-                  ]
-                ]
-              }
-            }
-          }
         },
         {
           "ordinal": 11,
@@ -1656,8 +1979,28 @@
       ]
     }
   },
-  "b3fa90a25ed66b305b1f9955e18c26e54d3e534c52eb07dea369cd8865b7691b": {
-    "query": "\n            INSERT INTO class (\n                scope, audience, time, tags, preserve_history, kind,\n                conference_room_id, event_room_id\n            )\n            VALUES ($1, $2, $3, $4, $5, $6::class_type, $7, $8)\n            RETURNING\n                id,\n                scope,\n                kind AS \"kind!: ClassType\",\n                audience,\n                time AS \"time!: Time\",\n                tags,\n                preserve_history,\n                created_at,\n                event_room_id,\n                conference_room_id,\n                original_event_room_id,\n                modified_event_room_id,\n                reserve,\n                room_events_uri,\n                host AS \"host: AgentId\"\n            ",
+  "f8d622058f961916238cfdd457aff61f71c28897536a699c8287f16bfcf1b579": {
+    "query": "\n                        SELECT\n                            id::text AS \"id!: String\"\n                        FROM class\n                        WHERE event_room_id = $1\n                            OR original_event_room_id = $1\n                            OR modified_event_room_id = $1\n                        UNION ALL\n                        SELECT\n                            id::text AS \"id!: String\"\n                        FROM chat\n                        WHERE event_room_id = $1\n                    ",
+    "describe": {
+      "columns": [
+        {
+          "ordinal": 0,
+          "name": "id!: String",
+          "type_info": "Text"
+        }
+      ],
+      "parameters": {
+        "Left": [
+          "Uuid"
+        ]
+      },
+      "nullable": [
+        null
+      ]
+    }
+  },
+  "fc55ab702c29f04239604a1fff841388c0c6161ab26b9618d36af660dcef27db": {
+    "query": "\n            INSERT INTO class (\n                scope, audience, time, tags, preserve_history, kind, conference_room_id,\n                event_room_id, original_event_room_id, modified_event_room_id, reserve\n            )\n            VALUES ($1, $2, $3, $4, $5, $6::class_type, $7, $8, $9, $10, $11)\n            RETURNING\n                id,\n                scope,\n                kind AS \"kind!: ClassType\",\n                audience,\n                time AS \"time!: Time\",\n                tags,\n                preserve_history,\n                created_at,\n                event_room_id,\n                conference_room_id,\n                original_event_room_id,\n                modified_event_room_id,\n                reserve,\n                room_events_uri,\n                host AS \"host: AgentId\"\n            ",
     "describe": {
       "columns": [
         {
@@ -1801,7 +2144,10 @@
             }
           },
           "Uuid",
-          "Uuid"
+          "Uuid",
+          "Uuid",
+          "Uuid",
+          "Int4"
         ]
       },
       "nullable": [
@@ -1823,20 +2169,8 @@
       ]
     }
   },
-  "d3f1fe030f85e10f87c22ac77e9523f0c27bc4e75fac33c7a7e34674c2629bff": {
-    "query": "\n            UPDATE recording\n            SET deleted_at = NOW()\n            WHERE class_id = $1 AND deleted_at IS NULL\n            ",
-    "describe": {
-      "columns": [],
-      "parameters": {
-        "Left": [
-          "Uuid"
-        ]
-      },
-      "nullable": []
-    }
-  },
-  "d7263981e0de43bae99ecbd69405e87e614ff3aa84a1379a01a25be6f13f6687": {
-    "query": "\n            UPDATE recording\n            SET segments = $3,\n                stream_uri = $4,\n                started_at = $5\n            WHERE class_id = $1  AND rtc_id = $2 AND deleted_at IS NULL\n            RETURNING\n                id,\n                class_id,\n                rtc_id,\n                stream_uri,\n                segments AS \"segments!: Option<Segments>\",\n                started_at,\n                modified_segments AS \"modified_segments!: Option<Segments>\",\n                created_at,\n                adjusted_at,\n                transcoded_at,\n                created_by AS \"created_by: AgentId\",\n                deleted_at\n            ",
+  "fdf7d306fc1b9e30969e7e6ae723d582ca8cd0c0e2b98f8a9a7bf908a8f6c69d": {
+    "query": "\n            UPDATE class\n            SET original_event_room_id = $2,\n                modified_event_room_id = $3\n            WHERE id = $1\n            RETURNING\n                id,\n                scope,\n                kind AS \"kind!: ClassType\",\n                audience,\n                time AS \"time!: Time\",\n                tags,\n                preserve_history,\n                created_at,\n                event_room_id,\n                conference_room_id,\n                original_event_room_id,\n                modified_event_room_id,\n                reserve,\n                room_events_uri,\n                host AS \"host: AgentId\"\n            ",
     "describe": {
       "columns": [
         {
@@ -1846,33 +2180,45 @@
         },
         {
           "ordinal": 1,
-          "name": "class_id",
-          "type_info": "Uuid"
+          "name": "scope",
+          "type_info": "Text"
         },
         {
           "ordinal": 2,
-          "name": "rtc_id",
-          "type_info": "Uuid"
+          "name": "kind!: ClassType",
+          "type_info": {
+            "Custom": {
+              "name": "class_type",
+              "kind": {
+                "Enum": [
+                  "webinar",
+                  "p2p",
+                  "minigroup",
+                  "chat"
+                ]
+              }
+            }
+          }
         },
         {
           "ordinal": 3,
-          "name": "stream_uri",
+          "name": "audience",
           "type_info": "Text"
         },
         {
           "ordinal": 4,
-          "name": "segments!: Option<Segments>",
-          "type_info": "Int8RangeArray"
+          "name": "time!: Time",
+          "type_info": "TstzRange"
         },
         {
           "ordinal": 5,
-          "name": "started_at",
-          "type_info": "Timestamptz"
+          "name": "tags",
+          "type_info": "Json"
         },
         {
           "ordinal": 6,
-          "name": "modified_segments!: Option<Segments>",
-          "type_info": "Int8RangeArray"
+          "name": "preserve_history",
+          "type_info": "Bool"
         },
         {
           "ordinal": 7,
@@ -1881,17 +2227,37 @@
         },
         {
           "ordinal": 8,
-          "name": "adjusted_at",
-          "type_info": "Timestamptz"
+          "name": "event_room_id",
+          "type_info": "Uuid"
         },
         {
           "ordinal": 9,
-          "name": "transcoded_at",
-          "type_info": "Timestamptz"
+          "name": "conference_room_id",
+          "type_info": "Uuid"
         },
         {
           "ordinal": 10,
-          "name": "created_by: AgentId",
+          "name": "original_event_room_id",
+          "type_info": "Uuid"
+        },
+        {
+          "ordinal": 11,
+          "name": "modified_event_room_id",
+          "type_info": "Uuid"
+        },
+        {
+          "ordinal": 12,
+          "name": "reserve",
+          "type_info": "Int4"
+        },
+        {
+          "ordinal": 13,
+          "name": "room_events_uri",
+          "type_info": "Text"
+        },
+        {
+          "ordinal": 14,
+          "name": "host: AgentId",
           "type_info": {
             "Custom": {
               "name": "agent_id",
@@ -1925,513 +2291,6 @@
               }
             }
           }
-        },
-        {
-          "ordinal": 11,
-          "name": "deleted_at",
-          "type_info": "Timestamptz"
-        }
-      ],
-      "parameters": {
-        "Left": [
-          "Uuid",
-          "Uuid",
-          "Int8RangeArray",
-          "Text",
-          "Timestamptz"
-        ]
-      },
-      "nullable": [
-        false,
-        false,
-        false,
-        true,
-        true,
-        true,
-        true,
-        false,
-        true,
-        true,
-        false,
-        true
-      ]
-    }
-  },
-<<<<<<< HEAD
-  "e330ee1e0a4a4b28fa386649dbc6315f1d97593430f7ab0fb1499439c45cddaa": {
-    "query": "\n            UPDATE recording\n            SET transcoded_at = NOW()\n            WHERE class_id = $1 AND deleted_at IS NULL\n            RETURNING\n                id,\n                class_id,\n                rtc_id,\n                stream_uri,\n                segments AS \"segments!: Option<Segments>\",\n                started_at,\n                modified_segments AS \"modified_segments!: Option<Segments>\",\n                created_at,\n                adjusted_at,\n                transcoded_at,\n                created_by AS \"created_by: AgentId\",\n                deleted_at\n            ",
-=======
-  "c7386d4717720730d7762fbcf2d24c5d0f508b246e987f4666684bf37b27ddc2": {
-    "query": "\n            INSERT INTO recording (\n                class_id, rtc_id, stream_uri, segments, modified_segments, started_at, adjusted_at,\n                transcoded_at, created_by\n            )\n            VALUES ($1, $2, $3, $4, $5, $6, $7, $8, $9)\n            ON CONFLICT (class_id, created_by)\n            WHERE deleted_at IS NULL\n            DO UPDATE\n            SET (rtc_id, stream_uri, segments, modified_segments,\n                    started_at, adjusted_at, transcoded_at, created_by, created_at) =\n                (EXCLUDED.rtc_id, EXCLUDED.stream_uri, EXCLUDED.segments, EXCLUDED.modified_segments, EXCLUDED.started_at, EXCLUDED.adjusted_at,\n                        EXCLUDED.transcoded_at, EXCLUDED.created_by, NOW())\n            RETURNING\n                id,\n                class_id,\n                rtc_id,\n                stream_uri,\n                segments AS \"segments!: Option<Segments>\",\n                started_at,\n                modified_segments AS \"modified_segments!: Option<Segments>\",\n                created_at,\n                adjusted_at,\n                transcoded_at,\n                created_by AS \"created_by: AgentId\",\n                deleted_at\n            ",
->>>>>>> 7424aae1
-    "describe": {
-      "columns": [
-        {
-          "ordinal": 0,
-          "name": "id",
-          "type_info": "Uuid"
-        },
-        {
-          "ordinal": 1,
-          "name": "class_id",
-          "type_info": "Uuid"
-        },
-        {
-          "ordinal": 2,
-          "name": "rtc_id",
-          "type_info": "Uuid"
-        },
-        {
-          "ordinal": 3,
-          "name": "stream_uri",
-          "type_info": "Text"
-        },
-        {
-          "ordinal": 4,
-          "name": "segments!: Option<Segments>",
-          "type_info": "Int8RangeArray"
-        },
-        {
-          "ordinal": 5,
-          "name": "started_at",
-          "type_info": "Timestamptz"
-        },
-        {
-          "ordinal": 6,
-          "name": "modified_segments!: Option<Segments>",
-          "type_info": "Int8RangeArray"
-        },
-        {
-          "ordinal": 7,
-          "name": "created_at",
-          "type_info": "Timestamptz"
-        },
-        {
-          "ordinal": 8,
-          "name": "adjusted_at",
-          "type_info": "Timestamptz"
-        },
-        {
-          "ordinal": 9,
-          "name": "transcoded_at",
-          "type_info": "Timestamptz"
-        },
-        {
-          "ordinal": 10,
-          "name": "created_by: AgentId",
-          "type_info": {
-            "Custom": {
-              "name": "agent_id",
-              "kind": {
-                "Composite": [
-                  [
-                    "account_id",
-                    {
-                      "Custom": {
-                        "name": "account_id",
-                        "kind": {
-                          "Composite": [
-                            [
-                              "label",
-                              "Text"
-                            ],
-                            [
-                              "audience",
-                              "Text"
-                            ]
-                          ]
-                        }
-                      }
-                    }
-                  ],
-                  [
-                    "label",
-                    "Text"
-                  ]
-                ]
-              }
-            }
-          }
-        },
-        {
-          "ordinal": 11,
-          "name": "deleted_at",
-          "type_info": "Timestamptz"
-        }
-      ],
-      "parameters": {
-        "Left": [
-          "Uuid",
-          "Uuid",
-          "Text",
-          "Int8RangeArray",
-          "Int8RangeArray",
-          "Timestamptz",
-          "Timestamptz",
-          "Timestamptz",
-          {
-            "Custom": {
-              "name": "agent_id",
-              "kind": {
-                "Composite": [
-                  [
-                    "account_id",
-                    {
-                      "Custom": {
-                        "name": "account_id",
-                        "kind": {
-                          "Composite": [
-                            [
-                              "label",
-                              "Text"
-                            ],
-                            [
-                              "audience",
-                              "Text"
-                            ]
-                          ]
-                        }
-                      }
-                    }
-                  ],
-                  [
-                    "label",
-                    "Text"
-                  ]
-                ]
-              }
-            }
-          }
-        ]
-      },
-      "nullable": [
-        false,
-        false,
-        false,
-        true,
-        true,
-        true,
-        true,
-        false,
-        true,
-        true,
-        false,
-        true
-      ]
-    }
-  },
-  "f8d622058f961916238cfdd457aff61f71c28897536a699c8287f16bfcf1b579": {
-    "query": "\n                        SELECT\n                            id::text AS \"id!: String\"\n                        FROM class\n                        WHERE event_room_id = $1\n                            OR original_event_room_id = $1\n                            OR modified_event_room_id = $1\n                        UNION ALL\n                        SELECT\n                            id::text AS \"id!: String\"\n                        FROM chat\n                        WHERE event_room_id = $1\n                    ",
-    "describe": {
-      "columns": [
-        {
-          "ordinal": 0,
-          "name": "id!: String",
-          "type_info": "Text"
-        }
-      ],
-      "parameters": {
-        "Left": [
-          "Uuid"
-        ]
-      },
-      "nullable": [
-        null
-      ]
-    }
-  },
-  "fc55ab702c29f04239604a1fff841388c0c6161ab26b9618d36af660dcef27db": {
-    "query": "\n            INSERT INTO class (\n                scope, audience, time, tags, preserve_history, kind, conference_room_id,\n                event_room_id, original_event_room_id, modified_event_room_id, reserve\n            )\n            VALUES ($1, $2, $3, $4, $5, $6::class_type, $7, $8, $9, $10, $11)\n            RETURNING\n                id,\n                scope,\n                kind AS \"kind!: ClassType\",\n                audience,\n                time AS \"time!: Time\",\n                tags,\n                preserve_history,\n                created_at,\n                event_room_id,\n                conference_room_id,\n                original_event_room_id,\n                modified_event_room_id,\n                reserve,\n                room_events_uri,\n                host AS \"host: AgentId\"\n            ",
-    "describe": {
-      "columns": [
-        {
-          "ordinal": 0,
-          "name": "id",
-          "type_info": "Uuid"
-        },
-        {
-          "ordinal": 1,
-          "name": "scope",
-          "type_info": "Text"
-        },
-        {
-          "ordinal": 2,
-          "name": "kind!: ClassType",
-          "type_info": {
-            "Custom": {
-              "name": "class_type",
-              "kind": {
-                "Enum": [
-                  "webinar",
-                  "p2p",
-                  "minigroup",
-                  "chat"
-                ]
-              }
-            }
-          }
-        },
-        {
-          "ordinal": 3,
-          "name": "audience",
-          "type_info": "Text"
-        },
-        {
-          "ordinal": 4,
-          "name": "time!: Time",
-          "type_info": "TstzRange"
-        },
-        {
-          "ordinal": 5,
-          "name": "tags",
-          "type_info": "Json"
-        },
-        {
-          "ordinal": 6,
-          "name": "preserve_history",
-          "type_info": "Bool"
-        },
-        {
-          "ordinal": 7,
-          "name": "created_at",
-          "type_info": "Timestamptz"
-        },
-        {
-          "ordinal": 8,
-          "name": "event_room_id",
-          "type_info": "Uuid"
-        },
-        {
-          "ordinal": 9,
-          "name": "conference_room_id",
-          "type_info": "Uuid"
-        },
-        {
-          "ordinal": 10,
-          "name": "original_event_room_id",
-          "type_info": "Uuid"
-        },
-        {
-          "ordinal": 11,
-          "name": "modified_event_room_id",
-          "type_info": "Uuid"
-        },
-        {
-          "ordinal": 12,
-          "name": "reserve",
-          "type_info": "Int4"
-        },
-        {
-          "ordinal": 13,
-          "name": "room_events_uri",
-          "type_info": "Text"
-        },
-        {
-          "ordinal": 14,
-          "name": "host: AgentId",
-          "type_info": {
-            "Custom": {
-              "name": "agent_id",
-              "kind": {
-                "Composite": [
-                  [
-                    "account_id",
-                    {
-                      "Custom": {
-                        "name": "account_id",
-                        "kind": {
-                          "Composite": [
-                            [
-                              "label",
-                              "Text"
-                            ],
-                            [
-                              "audience",
-                              "Text"
-                            ]
-                          ]
-                        }
-                      }
-                    }
-                  ],
-                  [
-                    "label",
-                    "Text"
-                  ]
-                ]
-              }
-            }
-          }
-        }
-      ],
-      "parameters": {
-        "Left": [
-          "Text",
-          "Text",
-          "TstzRange",
-          "Json",
-          "Bool",
-          {
-            "Custom": {
-              "name": "class_type",
-              "kind": {
-                "Enum": [
-                  "webinar",
-                  "p2p",
-                  "minigroup",
-                  "chat"
-                ]
-              }
-            }
-          },
-          "Uuid",
-          "Uuid",
-          "Uuid",
-          "Uuid",
-          "Int4"
-        ]
-      },
-      "nullable": [
-        false,
-        false,
-        false,
-        false,
-        false,
-        true,
-        false,
-        false,
-        false,
-        true,
-        true,
-        true,
-        true,
-        true,
-        true
-      ]
-    }
-  },
-  "fdf7d306fc1b9e30969e7e6ae723d582ca8cd0c0e2b98f8a9a7bf908a8f6c69d": {
-    "query": "\n            UPDATE class\n            SET original_event_room_id = $2,\n                modified_event_room_id = $3\n            WHERE id = $1\n            RETURNING\n                id,\n                scope,\n                kind AS \"kind!: ClassType\",\n                audience,\n                time AS \"time!: Time\",\n                tags,\n                preserve_history,\n                created_at,\n                event_room_id,\n                conference_room_id,\n                original_event_room_id,\n                modified_event_room_id,\n                reserve,\n                room_events_uri,\n                host AS \"host: AgentId\"\n            ",
-    "describe": {
-      "columns": [
-        {
-          "ordinal": 0,
-          "name": "id",
-          "type_info": "Uuid"
-        },
-        {
-          "ordinal": 1,
-          "name": "scope",
-          "type_info": "Text"
-        },
-        {
-          "ordinal": 2,
-          "name": "kind!: ClassType",
-          "type_info": {
-            "Custom": {
-              "name": "class_type",
-              "kind": {
-                "Enum": [
-                  "webinar",
-                  "p2p",
-                  "minigroup",
-                  "chat"
-                ]
-              }
-            }
-          }
-        },
-        {
-          "ordinal": 3,
-          "name": "audience",
-          "type_info": "Text"
-        },
-        {
-          "ordinal": 4,
-          "name": "time!: Time",
-          "type_info": "TstzRange"
-        },
-        {
-          "ordinal": 5,
-          "name": "tags",
-          "type_info": "Json"
-        },
-        {
-          "ordinal": 6,
-          "name": "preserve_history",
-          "type_info": "Bool"
-        },
-        {
-          "ordinal": 7,
-          "name": "created_at",
-          "type_info": "Timestamptz"
-        },
-        {
-          "ordinal": 8,
-          "name": "event_room_id",
-          "type_info": "Uuid"
-        },
-        {
-          "ordinal": 9,
-          "name": "conference_room_id",
-          "type_info": "Uuid"
-        },
-        {
-          "ordinal": 10,
-          "name": "original_event_room_id",
-          "type_info": "Uuid"
-        },
-        {
-          "ordinal": 11,
-          "name": "modified_event_room_id",
-          "type_info": "Uuid"
-        },
-        {
-          "ordinal": 12,
-          "name": "reserve",
-          "type_info": "Int4"
-        },
-        {
-          "ordinal": 13,
-          "name": "room_events_uri",
-          "type_info": "Text"
-        },
-        {
-          "ordinal": 14,
-          "name": "host: AgentId",
-          "type_info": {
-            "Custom": {
-              "name": "agent_id",
-              "kind": {
-                "Composite": [
-                  [
-                    "account_id",
-                    {
-                      "Custom": {
-                        "name": "account_id",
-                        "kind": {
-                          "Composite": [
-                            [
-                              "label",
-                              "Text"
-                            ],
-                            [
-                              "audience",
-                              "Text"
-                            ]
-                          ]
-                        }
-                      }
-                    }
-                  ],
-                  [
-                    "label",
-                    "Text"
-                  ]
-                ]
-              }
-            }
-          }
         }
       ],
       "parameters": {
