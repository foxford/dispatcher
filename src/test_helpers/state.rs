--- conflicted
+++ resolved
@@ -90,11 +90,7 @@
 
 impl TestState {
     pub async fn new(authz: TestAuthz) -> Self {
-<<<<<<< HEAD
-        let config = crate::config::load("App.sample.toml").expect("Failed to load config");
-=======
         let config = build_config();
->>>>>>> 0fb71314
 
         let agent = TestAgent::new(&config.agent_label, config.id.label(), config.id.audience());
 
@@ -113,11 +109,7 @@
     }
 
     pub fn new_with_pool(db_pool: TestDb, authz: TestAuthz) -> Self {
-<<<<<<< HEAD
-        let config = crate::config::load("App.sample.toml").expect("Failed to load config");
-=======
         let config = build_config();
->>>>>>> 0fb71314
 
         let agent = TestAgent::new(&config.agent_label, config.id.label(), config.id.audience());
 
