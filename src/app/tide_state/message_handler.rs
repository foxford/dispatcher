--- conflicted
+++ resolved
@@ -11,22 +11,16 @@
 use uuid::Uuid;
 
 use super::AppContext;
-<<<<<<< HEAD
-=======
 use crate::app::postprocessing_strategy;
 use crate::app::{
     error::{ErrorExt, ErrorKind as AppErrorKind},
     metrics::MqttMetrics,
 };
->>>>>>> 51b63aa1
 use crate::clients::event::RoomAdjust;
+use crate::clients::event::RoomAdjustResult;
 use crate::clients::tq::TaskComplete;
 use crate::db::class::{ClassType, Object as Class};
-use crate::{
-    app::error::{ErrorExt, ErrorKind as AppErrorKind},
-    db::recording::Segments,
-};
-use crate::{app::postprocessing_strategy, clients::event::RoomAdjustResult};
+use crate::db::recording::Segments;
 
 pub struct MessageHandler {
     ctx: Arc<dyn AppContext>,
