use std::sync::Arc;

use anyhow::{Context, Result};
use serde_derive::{Deserialize, Serialize};
use serde_json::Value as JsonValue;
use svc_agent::mqtt::{
    IncomingEvent, IncomingResponse, IntoPublishableMessage, OutgoingEvent,
    OutgoingEventProperties, ShortTermTimingProperties,
};
use svc_agent::request::Dispatcher;
use uuid::Uuid;

use super::AppContext;
use crate::{
    app::error::{ErrorExt, ErrorKind as AppErrorKind},
    clients::{event::RoomAdjustResult, tq::TaskCompleteResult},
    db::recording::Segments,
};
use crate::{
    app::metrics::MqttMetrics,
    db::class::{ClassType, Object as Class},
};
use crate::{app::postprocessing_strategy, clients::tq::TaskCompleteSuccess};
use crate::{app::postprocessing_strategy::TranscodeSuccess, clients::event::RoomAdjust};
use crate::{app::postprocessing_strategy::UploadedStream, clients::tq::TaskComplete};

pub struct MessageHandler {
    ctx: Arc<dyn AppContext>,
    dispatcher: Arc<Dispatcher>,
}

impl MessageHandler {
    pub fn new(ctx: Arc<dyn AppContext>, dispatcher: Arc<Dispatcher>) -> Self {
        Self { ctx, dispatcher }
    }

    pub fn ctx(&self) -> &dyn AppContext {
        self.ctx.as_ref()
    }

    pub async fn handle_response(&self, data: IncomingResponse<String>) {
        match IncomingResponse::convert::<JsonValue>(data) {
            Ok(message) => {
                if let Err(e) = self.dispatcher.response(message).await {
                    error!(crate::LOG, "Failed to commit response, reason = {:?}", e);
                }
            }
            Err(e) => error!(crate::LOG, "Failed to parse response, reason = {:?}", e),
        }
    }

    pub async fn handle_event(&self, data: IncomingEvent<String>, topic: String) {
        let label = data
            .properties()
            .label()
            .map(|s| format!("Some({})", s))
            .unwrap_or_else(|| "None".into());
        slog::info!(
            crate::LOG,
            "Incoming event, label = {}, payload = {}, topic = {}",
            &label,
            data.payload(),
            topic;
            "label" => &label,
        );

        let audience: Option<&str> = topic
            .split("/audiences/")
            .collect::<Vec<&str>>()
            .iter()
            .rev()
            .next()
            .and_then(|s| s.split("/events").next());
        let audience = audience.map(|s| s.to_owned()).unwrap();
        let topic = topic.split('/').collect::<Vec<&str>>();
        let data_ = data.clone();

        let label = data.properties().label().map(|x| x.to_owned());
        let result = match label.as_deref() {
            Some("room.close") => self
                .handle_close(data, topic)
                .await
                .error(AppErrorKind::ClassClosingFailed),
            Some("room.upload") => self
                .handle_stream_upload(data)
                .await
                .error(AppErrorKind::TranscodingFlowFailed),
            Some("room.adjust") => self
                .handle_adjust(data, audience)
                .await
                .error(AppErrorKind::TranscodingFlowFailed),
            Some("task.complete") => self
<<<<<<< HEAD
                .handle_tq_task_completion(data, audience)
=======
                .handle_transcoding_completion(data)
>>>>>>> cc4d84be
                .await
                .error(AppErrorKind::TranscodingFlowFailed),
            Some("room.dump_events") => self
                .handle_dump_events(data)
                .await
                .error(AppErrorKind::TranscodingFlowFailed),
            Some("edition.commit") => self
                .handle_edition_commit(data)
                .await
                .error(AppErrorKind::EditionFailed),
            val => {
                debug!(
                    crate::LOG,
                    "Unexpected incoming event label = {:?}, payload = {:?}", val, data
                );
                Ok(())
            }
        };
        MqttMetrics::observe_event_result(&result, label.as_deref());

        if let Err(e) = result {
            slog::error!(
                crate::LOG,
                "Event handler failed, label = {:?}, payload = {:?}, reason = {:?}",
                data_.properties().label(),
                data_.payload(),
                e
            );

            e.notify_sentry(&crate::LOG);
        }
    }

    async fn handle_close(&self, data: IncomingEvent<String>, topic: Vec<&str>) -> Result<()> {
        let payload = serde_json::from_str::<RoomClose>(&data.extract_payload())?;
        let mut conn = self.ctx.get_conn().await?;

        let query = match topic.get(1) {
            Some(app) if app.starts_with("event.") => {
                crate::db::class::ReadQuery::by_event_room(payload.id)
            }
            Some(app) if app.starts_with("conference.") => {
                crate::db::class::ReadQuery::by_conference_room(payload.id)
            }
            _ => return Ok(()),
        };

        let class = query
            .execute(&mut conn)
            .await?
            .ok_or_else(|| anyhow!("Class not found by id from payload = {:?}", payload,))?;

        let label = match class.kind() {
            ClassType::P2P => "p2p.stop",
            ClassType::Minigroup => "minigroup.stop",
            ClassType::Webinar => "webinar.stop",
            ClassType::Chat => "chat.stop",
        };

        crate::db::class::RoomCloseQuery::new(class.id())
            .execute(&mut conn)
            .await?;

        let timing = ShortTermTimingProperties::new(chrono::Utc::now());
        let props = OutgoingEventProperties::new(label, timing);
        let path = format!("audiences/{}/events", class.audience());

        let payload = ClassStop {
            tags: class.tags().map(ToOwned::to_owned),
            scope: class.scope().to_owned(),
            id: class.id(),
        };

        let event = OutgoingEvent::broadcast(payload, props, &path);
        let boxed_event = Box::new(event) as Box<dyn IntoPublishableMessage + Send>;

        self.ctx
            .publisher()
            .publish(boxed_event)
            .with_context(|| format!("Failed to publish {} event", label))
    }

    async fn handle_stream_upload(&self, data: IncomingEvent<String>) -> Result<()> {
        let payload = data.extract_payload();
        let room_upload = serde_json::from_str::<RoomUpload>(&payload)?;

        let class = {
            let mut conn = self.ctx.get_conn().await?;

            crate::db::class::ReadQuery::by_conference_room(room_upload.id)
                .execute(&mut conn)
                .await?
                .ok_or_else(|| {
                    anyhow!("Class not found by conference room id = {}", room_upload.id)
                })?
        };

        postprocessing_strategy::get(self.ctx.clone(), class)?
            .handle_mjr_dumps_upload(room_upload.rtcs)
            .await
    }

    async fn handle_edition_commit(&self, data: IncomingEvent<String>) -> Result<()> {
        let payload = data.extract_payload();
        let commit = serde_json::from_str::<EditionCommit>(&payload)?;
        let class = if let EditionCommitResult::Success { source_room_id, .. } = &commit.result {
            self.get_class_original_by_room_id(*source_room_id).await
        } else {
            Err(anyhow!("Commit result unsucessful: {:?}", commit))
        }?;

        postprocessing_strategy::get(self.ctx.clone(), class)?
            .handle_adjust(commit.result.into_adjust_result())
            .await
    }

    async fn handle_adjust(&self, data: IncomingEvent<String>, audience: String) -> Result<()> {
        let payload = data.extract_payload();
        let room_adjust: RoomAdjust = serde_json::from_str(&payload)?;

        let class = if let Some(uuid) = room_adjust.room_id() {
            self.get_class_by_room_id(uuid).await?
        } else {
            self.get_class_from_tags(&audience, room_adjust.tags())
                .await?
        };

        postprocessing_strategy::get(self.ctx.clone(), class)?
            .handle_adjust(room_adjust.into())
            .await
    }

<<<<<<< HEAD
    async fn handle_tq_task_completion(
        &self,
        data: IncomingEvent<String>,
        audience: String,
    ) -> Result<()> {
        let payload = data.extract_payload();
        let task: TaskComplete = serde_json::from_str(&payload)?;
        match task.result {
            TaskCompleteResult::Success(success) => {
                let class = self
                    .get_class_from_tags(&audience, task.tags.as_ref())
                    .await?;
                match success {
                    TaskCompleteSuccess::TranscodeStreamToHls(result) => {
                        postprocessing_strategy::get(self.ctx.clone(), class)?
                            .handle_transcoding_completion(TranscodeSuccess::TranscodeStreamToHls(
                                result,
                            ))
                            .await
                    }
                    TaskCompleteSuccess::TranscodeMinigroupToHls(result) => {
                        postprocessing_strategy::get(self.ctx.clone(), class)?
                            .handle_transcoding_completion(
                                TranscodeSuccess::TranscodeMinigroupToHls(result),
                            )
                            .await
                    }
                    TaskCompleteSuccess::ConvertMjrDumpsToStream(result) => {
                        let stream = UploadedStream::from_convert_result(&result)?;
                        postprocessing_strategy::get(self.ctx.clone(), class)?
                            .handle_stream_upload(stream)
                            .await
                    }
                }
            }
            TaskCompleteResult::Failure { error } => {
                bail!("Tq task error: {:?}", error)
            }
        }
=======
    async fn handle_transcoding_completion(&self, data: IncomingEvent<String>) -> Result<()> {
        let payload = data.extract_payload();
        let task: TaskComplete = serde_json::from_str(&payload)?;
        let class = self
            .get_class_from_tags_by_conference_id(task.tags())
            .await?;

        postprocessing_strategy::get(self.ctx.clone(), class)?
            .handle_transcoding_completion(task.into())
            .await
>>>>>>> cc4d84be
    }

    async fn handle_dump_events(&self, data: IncomingEvent<String>) -> Result<()> {
        let payload = data.extract_payload();
        let dump_events: DumpEvents = serde_json::from_str(&payload)?;
        match dump_events.result {
            DumpEventsResult::Success { room_id, s3_uri } => {
                let mut conn = self.ctx.get_conn().await?;
                crate::db::class::UpdateDumpEventsQuery::new(room_id, s3_uri)
                    .execute(&mut conn)
                    .await?;
                Ok(())
            }
            DumpEventsResult::Error { error } => {
                bail!("Dump failed, err = {:#?}", error);
            }
        }
    }

    async fn get_class_from_tags(&self, audience: &str, tags: Option<&JsonValue>) -> Result<Class> {
        let maybe_scope = tags.and_then(|tags| {
            tags.get("scope")
                .and_then(|s| s.as_str().map(|s| s.to_owned()))
        });

        if let Some(ref scope) = maybe_scope {
            let mut conn = self.ctx.get_conn().await?;

            crate::db::class::ReadQuery::by_scope(audience, scope)
                .execute(&mut conn)
                .await?
                .ok_or_else(|| anyhow!("Class not found by scope = {}", scope))
        } else {
            bail!("No scope specified in tags = {:?}", tags);
        }
    }

    async fn get_class_from_tags_by_conference_id(
        &self,
        tags: Option<&JsonValue>,
    ) -> Result<Class> {
        let conference_room_id = tags
            .and_then(|tags| tags.get("conference_room_id"))
            .and_then(|s| s.as_str())
            .ok_or_else(|| anyhow!("No conference room id in tags"))
            .and_then(|s| {
                Uuid::parse_str(s)
                    .map_err(|e| anyhow!("Failed to parse conference room id uuid, err = {:?}", e))
            })?;

        let mut conn = self.ctx.get_conn().await?;

        crate::db::class::ReadQuery::by_conference_room(conference_room_id)
            .execute(&mut conn)
            .await?
            .ok_or_else(|| {
                anyhow!(
                    "Class not found by conference_room_id = {}",
                    conference_room_id
                )
            })
    }

    async fn get_class_by_room_id(&self, room_id: Uuid) -> Result<Class> {
        let mut conn = self.ctx.get_conn().await?;

        crate::db::class::ReadQuery::by_event_room(room_id)
            .execute(&mut conn)
            .await?
            .ok_or_else(|| anyhow!("Class not found by modified event room id = {}", room_id))
    }

    async fn get_class_original_by_room_id(&self, room_id: Uuid) -> Result<Class> {
        let mut conn = self.ctx.get_conn().await?;

        crate::db::class::ReadQuery::by_original_event_room(room_id)
            .execute(&mut conn)
            .await?
            .ok_or_else(|| anyhow!("Class not found by original event room id = {}", room_id))
    }
}

#[derive(Deserialize, Debug)]
pub struct EditionCommit {
    tags: Option<JsonValue>,
    #[serde(flatten)]
    result: EditionCommitResult,
}

#[derive(Deserialize, Debug)]
#[serde(untagged)]
enum EditionCommitResult {
    Success {
        source_room_id: Uuid,
        committed_room_id: Uuid,
        #[serde(with = "crate::db::recording::serde::segments")]
        modified_segments: Segments,
    },
    Error {
        error: JsonValue,
    },
}

impl EditionCommitResult {
    fn into_adjust_result(self) -> RoomAdjustResult {
        match self {
            EditionCommitResult::Success {
                source_room_id,
                committed_room_id,
                modified_segments,
            } => RoomAdjustResult::Success {
                original_room_id: source_room_id,
                modified_room_id: committed_room_id,
                modified_segments,
            },
            EditionCommitResult::Error { error } => RoomAdjustResult::Error { error },
        }
    }
}

#[derive(Deserialize, Debug)]
struct RoomClose {
    id: Uuid,
    audience: String,
    #[serde(with = "crate::serde::ts_seconds_bound_tuple")]
    time: crate::db::class::BoundedDateTimeTuple,
}

#[derive(Deserialize, Debug)]
struct RoomUpload {
    id: Uuid,
    rtcs: Vec<postprocessing_strategy::MjrDumpsUploadResult>,
}

#[derive(Serialize)]
struct ClassStop {
    #[serde(skip_serializing_if = "Option::is_none")]
    tags: Option<JsonValue>,
    scope: String,
    id: Uuid,
}

#[derive(Deserialize, Debug)]
#[serde(tag = "status", content = "result")]
#[serde(rename_all = "snake_case")]
enum DumpEventsResult {
    Success { room_id: Uuid, s3_uri: String },
    Error { error: JsonValue },
}

#[derive(Deserialize, Debug)]
struct DumpEvents {
    tags: Option<JsonValue>,
    #[serde(flatten)]
    result: DumpEventsResult,
}<|MERGE_RESOLUTION|>--- conflicted
+++ resolved
@@ -90,11 +90,7 @@
                 .await
                 .error(AppErrorKind::TranscodingFlowFailed),
             Some("task.complete") => self
-<<<<<<< HEAD
                 .handle_tq_task_completion(data, audience)
-=======
-                .handle_transcoding_completion(data)
->>>>>>> cc4d84be
                 .await
                 .error(AppErrorKind::TranscodingFlowFailed),
             Some("room.dump_events") => self
@@ -227,7 +223,6 @@
             .await
     }
 
-<<<<<<< HEAD
     async fn handle_tq_task_completion(
         &self,
         data: IncomingEvent<String>,
@@ -238,7 +233,7 @@
         match task.result {
             TaskCompleteResult::Success(success) => {
                 let class = self
-                    .get_class_from_tags(&audience, task.tags.as_ref())
+                    .get_class_from_tags_by_conference_id(task.tags.as_ref())
                     .await?;
                 match success {
                     TaskCompleteSuccess::TranscodeStreamToHls(result) => {
@@ -267,18 +262,6 @@
                 bail!("Tq task error: {:?}", error)
             }
         }
-=======
-    async fn handle_transcoding_completion(&self, data: IncomingEvent<String>) -> Result<()> {
-        let payload = data.extract_payload();
-        let task: TaskComplete = serde_json::from_str(&payload)?;
-        let class = self
-            .get_class_from_tags_by_conference_id(task.tags())
-            .await?;
-
-        postprocessing_strategy::get(self.ctx.clone(), class)?
-            .handle_transcoding_completion(task.into())
-            .await
->>>>>>> cc4d84be
     }
 
     async fn handle_dump_events(&self, data: IncomingEvent<String>) -> Result<()> {
