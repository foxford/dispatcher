use std::ops::Bound;
use std::sync::Arc;

use anyhow::{Context, Result};
use async_trait::async_trait;
use chrono::{DateTime, Duration, Utc};
use serde_derive::{Deserialize, Serialize};
use serde_json::Value as JsonValue;
use sqlx::{postgres::PgConnection, Acquire};
use svc_agent::{
    mqtt::{
        IntoPublishableMessage, OutgoingEvent, OutgoingEventProperties, ShortTermTimingProperties,
    },
    AgentId,
};
use uuid::Uuid;

use crate::clients::event::{Event, EventData, RoomAdjustResult};
use crate::db::class::Object as Class;
<<<<<<< HEAD
use crate::db::recording::BoundedOffsetTuples;
use crate::{
    clients::tq::{Task as TqTask, TranscodeMinigroupToHlsStream, TranscodeMinigroupToHlsSuccess},
    db::recording::Segments,
};
=======
use crate::db::recording::{BoundedOffsetTuples, Object as Recording};
use crate::{app::AppContext, clients::conference::ConfigSnapshot};
>>>>>>> 49ef73dc

use super::{
    shared_helpers, MjrDumpsUploadReadyData, MjrDumpsUploadResult, TranscodeSuccess, UploadedStream,
};

const NS_IN_MS: i64 = 1000000;
const PIN_EVENT_TYPE: &str = "pin";
const HOST_EVENT_TYPE: &str = "host";
// TODO: make configurable for each audience.
const PREROLL_OFFSET: i64 = 4018;

pub(super) struct MinigroupPostprocessingStrategy {
    ctx: Arc<dyn AppContext>,
    minigroup: Class,
}

impl MinigroupPostprocessingStrategy {
    pub(super) fn new(ctx: Arc<dyn AppContext>, minigroup: Class) -> Self {
        Self { ctx, minigroup }
    }
}

#[async_trait]
impl super::PostprocessingStrategy for MinigroupPostprocessingStrategy {
    async fn handle_stream_upload(&self, stream: UploadedStream) -> Result<()> {
        let recordings = {
            let mut conn = self.ctx.get_conn().await?;
            crate::db::recording::StreamUploadUpdateQuery::new(
                self.minigroup.id(),
                stream.id,
                stream.segments,
                stream.uri,
                stream.started_at,
            )
            .execute(&mut conn)
            .await?;
            crate::db::recording::RecordingListQuery::new(self.minigroup.id())
                .execute(&mut conn)
                .await?
        };
        let ready_recordings = recordings
            .iter()
            .filter_map(|recording| ReadyRecording::from_db_object(recording))
            .collect::<Vec<_>>();
        if recordings.len() != ready_recordings.len() {
            return Ok(());
        }

        call_adjust(
            self.ctx.clone(),
            self.minigroup.event_room_id(),
            ready_recordings,
        )
        .await?;
        Ok(())
    }

    async fn handle_adjust(&self, room_adjust_result: RoomAdjustResult) -> Result<()> {
        match room_adjust_result {
            RoomAdjustResult::Success {
                original_room_id,
                modified_room_id,
                ..
            } => {
                // Save adjust results to the DB and fetch recordings.
                let recordings = {
                    let mut conn = self.ctx.get_conn().await?;

                    let mut txn = conn
                        .begin()
                        .await
                        .context("Failed to begin sqlx db transaction")?;

                    let q = crate::db::class::UpdateQuery::new(
                        self.minigroup.id(),
                        original_room_id,
                        modified_room_id,
                    );

                    q.execute(&mut txn).await?;

                    let recordings =
                        crate::db::recording::AdjustMinigroupUpdateQuery::new(self.minigroup.id())
                            .execute(&mut txn)
                            .await?;

                    txn.commit().await?;
                    recordings
                        .into_iter()
                        .map(|recording| ReadyRecording::from_db_object(&recording))
                        .collect::<Option<Vec<_>>>()
                        .ok_or_else(|| anyhow!("Not all recordings are ready"))?
                };

                self.ctx
                    .event_client()
                    .dump_room(modified_room_id)
                    .await
                    .context("Dump room event failed")?;

                // Find the earliest recording.
                let earliest_recording = recordings
                    .iter()
                    .min_by(|a, b| a.started_at.cmp(&b.started_at))
                    .ok_or_else(|| anyhow!("No recordings"))?;

                // Fetch event room opening time for events' offset calculation.
                let modified_event_room = self
                    .ctx
                    .event_client()
                    .read_room(modified_room_id)
                    .await
                    .context("Failed to read modified event room")?;

                let modified_event_room_opened_at = match modified_event_room.time {
                    (Bound::Included(opened_at), _) => opened_at,
                    _ => bail!("Wrong event room opening time"),
                };

                // Fetch pin events for building pin segments.
                let pin_events = self
                    .ctx
                    .event_client()
                    .list_events(modified_room_id, PIN_EVENT_TYPE)
                    .await
                    .context("Failed to get pin events for room")?;

                // Fetch writer config snapshots for building muted segments.
                let mute_events = self
                    .ctx
                    .conference_client()
                    .read_config_snapshots(self.minigroup.conference_room_id())
                    .await
                    .context("Failed to get writer config snapshots for room")?;

                // Build streams for template bindings.
                let streams = recordings
                    .iter()
                    .map(|recording| {
                        let event_room_offset =
                            recording.started_at - modified_event_room_opened_at;

                        let recording_offset = recording.started_at - earliest_recording.started_at;

                        build_stream(
                            recording,
                            &pin_events,
                            event_room_offset,
                            recording_offset,
                            &mute_events,
                        )
                    })
                    .collect::<Vec<_>>();

                // Find host stream id.
                let host = match self.find_host(modified_event_room.id).await? {
                    // Host has not been set, skip transcoding.
                    None => return Ok(()),
                    Some(agent_id) => agent_id,
                };

                let maybe_host_recording = recordings
                    .iter()
                    .find(|recording| recording.created_by == host);

                let host_stream_id = match maybe_host_recording {
                    // Host has been set but there's no recording, skip transcoding.
                    None => return Ok(()),
                    Some(recording) => recording.rtc_id,
                };

                // Create a tq task.
                let task = TqTask::TranscodeMinigroupToHls {
                    streams,
                    host_stream_id,
                };

                self.ctx
                    .tq_client()
                    .create_task(&self.minigroup, task)
                    .await
                    .context("TqClient create task failed")
            }
            RoomAdjustResult::Error { error } => {
                bail!("Adjust failed, err = {:#?}", error);
            }
        }
    }

    async fn handle_transcoding_completion(
        &self,
        completion_result: TranscodeSuccess,
    ) -> Result<()> {
        match completion_result {
            TranscodeSuccess::TranscodeMinigroupToHls(TranscodeMinigroupToHlsSuccess {
                recording_duration,
                ..
            }) => {
                let recording_duration = recording_duration.parse::<f64>()?.round() as u64;

                {
                    let mut conn = self.ctx.get_conn().await?;

                    crate::db::recording::TranscodingUpdateQuery::new(self.minigroup.id())
                        .execute(&mut conn)
                        .await?;
                }

                let timing = ShortTermTimingProperties::new(Utc::now());
                let props = OutgoingEventProperties::new("minigroup.ready", timing);
                let path = format!("audiences/{}/events", self.minigroup.audience());

                let payload = MinigroupReady {
                    id: self.minigroup.id(),
                    scope: self.minigroup.scope().to_owned(),
                    tags: self.minigroup.tags().map(ToOwned::to_owned),
                    status: "success".to_string(),
                    recording_duration,
                };

                let event = OutgoingEvent::broadcast(payload, props, &path);
                let boxed_event = Box::new(event) as Box<dyn IntoPublishableMessage + Send>;

                self.ctx
                    .publisher()
                    .publish(boxed_event)
                    .context("Failed to publish minigroup.ready event")
            }
            TranscodeSuccess::TranscodeStreamToHls(success_result) => {
                bail!(
                    "Got transcoding success for an unexpected tq template; expected transcode-minigroup-to-hls for a minigroup, id = {}, result = {:#?}",
                    self.minigroup.id(),
                    success_result,
                );
            }
        }
    }

    async fn handle_mjr_dumps_upload(&self, dumps: Vec<MjrDumpsUploadResult>) -> Result<()> {
        if dumps.is_empty() {
            bail!("Expected at least 1 RTC");
        }

        let ready_dumps = shared_helpers::extract_ready_dumps(dumps)?;
        {
            let mut conn = self.ctx.get_conn().await?;
            insert_recordings(&mut conn, self.minigroup.id(), &ready_dumps).await?;
        }
        let tq_client = self.ctx.tq_client();
        for dump in ready_dumps {
            tq_client
                .create_task(
                    &self.minigroup,
                    TqTask::ConvertMjrDumpsToStream {
                        mjr_dumps_uris: dump.mjr_dumps_uris,
                        stream_uri: dump.uri,
                        stream_id: dump.id,
                    },
                )
                .await?
        }
        Ok(())
    }
}

impl MinigroupPostprocessingStrategy {
    async fn find_host(&self, event_room_id: Uuid) -> Result<Option<AgentId>> {
        let host_events = self
            .ctx
            .event_client()
            .list_events(event_room_id, HOST_EVENT_TYPE)
            .await
            .context("Failed to get host events for room")?;

        match host_events.first().map(|event| event.data()) {
            None => Ok(None),
            Some(EventData::Host(data)) => Ok(Some(data.agent_id().to_owned())),
            Some(other) => bail!("Got unexpected host event data: {:?}", other),
        }
    }
}

async fn insert_recordings(
    conn: &mut PgConnection,
    class_id: Uuid,
    dumps: &[MjrDumpsUploadReadyData],
) -> Result<()> {
    let mut txn = conn
        .begin()
        .await
        .context("Failed to begin sqlx db transaction")?;

    for dump in dumps {
        let q = crate::db::recording::RecordingInsertQuery::new(
            class_id,
            dump.id,
            dump.created_by.to_owned(),
        );

        q.execute(&mut txn).await?;
    }

    txn.commit().await?;
    Ok(())
}

async fn call_adjust(
    ctx: Arc<dyn AppContext>,
    room_id: Uuid,
    recordings: Vec<ReadyRecording>,
) -> Result<()> {
    let started_at = recordings
        .iter()
        .map(|rtc| rtc.started_at)
        .min()
        .ok_or_else(|| anyhow!("Couldn't get min started at"))?;

    let segments = build_adjust_segments(&recordings)?;

    ctx.event_client()
        .adjust_room(room_id, started_at, segments, PREROLL_OFFSET)
        .await
        .map_err(|err| anyhow!("Failed to adjust room, id = {}: {}", room_id, err))?;

    Ok(())
}

fn build_adjust_segments(rtcs: &[ReadyRecording]) -> Result<Segments> {
    let mut maybe_min_start: Option<i64> = None;
    let mut maybe_max_stop: Option<i64> = None;

    for rtc in rtcs.iter() {
        let segments: BoundedOffsetTuples = rtc.segments.clone().into();

        if let Some((Bound::Included(start), _)) = segments.first() {
            if let Some(min_start) = maybe_min_start {
                if *start < min_start {
                    maybe_min_start = Some(*start);
                }
            } else {
                maybe_min_start = Some(*start);
            }
        }

        if let Some((_, Bound::Excluded(stop))) = segments.last() {
            if let Some(max_stop) = maybe_max_stop {
                if *stop > max_stop {
                    maybe_max_stop = Some(*stop);
                }
            } else {
                maybe_max_stop = Some(*stop);
            }
        }
    }

    if let (Some(start), Some(stop)) = (maybe_min_start, maybe_max_stop) {
        Ok(vec![(Bound::Included(start), Bound::Excluded(stop))].into())
    } else {
        bail!("Couldn't find min start & max stop in segments");
    }
}

fn build_stream(
    recording: &ReadyRecording,
    pin_events: &[Event],
    event_room_offset: Duration,
    recording_offset: Duration,
    configs_changes: &[ConfigSnapshot],
) -> TranscodeMinigroupToHlsStream {
    let event_room_offset = event_room_offset.num_milliseconds();
    let mut pin_segments = vec![];
    let mut pin_start = None;

    for event in pin_events {
        if let EventData::Pin(data) = event.data() {
            // Shift from the event room's dimension to the recording's dimension.
            let occurred_at = event.occurred_at() as i64 / NS_IN_MS - event_room_offset;

            if data
                .agent_id()
                .map(|aid| aid == &recording.created_by)
                .unwrap_or(false)
                && pin_start.is_none()
            {
                // Stream has got pinned.
                pin_start = Some(occurred_at);
            } else if let Some(pinned_at) = pin_start {
                // Stream has got unpinned.
                pin_segments.push((Bound::Included(pinned_at), Bound::Excluded(occurred_at)));
                pin_start = None;
            }
        }
    }

    // If the stream hasn't got unpinned since some moment then add a pin segment to the end
    // of the recording to keep it pinned.
    if let Some(start) = pin_start {
        let recording_segments: BoundedOffsetTuples = recording.segments.clone().into();

        if let Some((_, Bound::Excluded(recording_end))) = recording_segments.last() {
            pin_segments.push((Bound::Included(start), Bound::Excluded(*recording_end)));
        }
    }

<<<<<<< HEAD
    TranscodeMinigroupToHlsStream::new(recording.rtc_id, recording.stream_uri.clone())
=======
    let changes = configs_changes
        .iter()
        .filter(|snapshot| snapshot.rtc_id == recording.rtc_id())
        .collect::<Vec<_>>();
    let mut video_mute_start = None;
    let mut audio_mute_start = None;
    let mut video_mute_segments = vec![];
    let mut audio_mute_segments = vec![];

    for change in changes {
        if change.send_video == Some(false) && video_mute_start.is_none() {
            video_mute_start = Some(change);
        }

        if change.send_video == Some(true) && video_mute_start.is_some() {
            let start = video_mute_start.take().unwrap();
            let muted_at = (start.created_at - recording.started_at()).num_milliseconds();
            let unmuted_at = (change.created_at - recording.started_at()).num_milliseconds();
            video_mute_segments.push((Bound::Included(muted_at), Bound::Excluded(unmuted_at)));
        }

        if change.send_audio == Some(false) && audio_mute_start.is_none() {
            audio_mute_start = Some(change);
        }

        if change.send_audio == Some(true) && audio_mute_start.is_some() {
            let start = audio_mute_start.take().unwrap();
            let muted_at = (start.created_at - recording.started_at()).num_milliseconds();
            let unmuted_at = (change.created_at - recording.started_at()).num_milliseconds();
            audio_mute_segments.push((Bound::Included(muted_at), Bound::Excluded(unmuted_at)));
        }
    }

    if let Some(start) = video_mute_start {
        let recording_end = recording.segments().last().map(|range| range.end);

        if let Some(Bound::Excluded(recording_end)) = recording_end {
            let muted_at = (start.created_at - recording.started_at()).num_milliseconds();
            video_mute_segments.push((Bound::Included(muted_at), Bound::Excluded(recording_end)));
        }
    }

    if let Some(start) = audio_mute_start {
        let recording_end = recording.segments().last().map(|range| range.end);

        if let Some(Bound::Excluded(recording_end)) = recording_end {
            let muted_at = (start.created_at - recording.started_at()).num_milliseconds();
            audio_mute_segments.push((Bound::Included(muted_at), Bound::Excluded(recording_end)));
        }
    }

    TranscodeMinigroupToHlsStream::new(recording.rtc_id(), recording.stream_uri().to_owned())
>>>>>>> 49ef73dc
        .offset(recording_offset.num_milliseconds() as u64)
        .segments(recording.segments.clone())
        .pin_segments(pin_segments.into())
        .video_mute_segments(video_mute_segments.into())
        .audio_mute_segments(audio_mute_segments.into())
}

#[derive(Debug)]
struct ReadyRecording {
    rtc_id: Uuid,
    stream_uri: String,
    segments: Segments,
    started_at: DateTime<Utc>,
    created_by: AgentId,
}

impl ReadyRecording {
    fn from_db_object(recording: &crate::db::recording::Object) -> Option<Self> {
        Some(Self {
            rtc_id: recording.rtc_id(),
            stream_uri: recording.stream_uri().cloned()?,
            segments: recording.segments().cloned()?,
            started_at: recording.started_at()?,
            created_by: recording.created_by().clone(),
        })
    }
}

#[derive(Debug, PartialEq, Deserialize, Serialize)]
struct MinigroupReady {
    id: Uuid,
    scope: String,
    #[serde(skip_serializing_if = "Option::is_none")]
    tags: Option<JsonValue>,
    status: String,
    recording_duration: u64,
}

// ////////////////////////////////////////////////////////////////////////////////

#[cfg(test)]
mod tests {
    mod handle_upload {
        use std::ops::Bound;
        use std::sync::Arc;

        use chrono::{DateTime, Duration, Utc};
        use uuid::Uuid;

        use crate::app::AppContext;
        use crate::clients::event::test_helpers::EventBuilder;
        use crate::clients::event::{EventData, HostEventData};
        use crate::db::recording::{RecordingListQuery, Segments};
        use crate::test_helpers::{prelude::*, shared_helpers::random_string};

        use super::super::super::{
            MjrDumpsUploadReadyData, MjrDumpsUploadResult, PostprocessingStrategy,
        };
        use super::super::*;

        #[async_std::test]
        async fn handle_upload_stream() {
            let now = Utc::now();
            let mut state = TestState::new(TestAuthz::new()).await;
            let conference_room_id = Uuid::new_v4();
            let event_room_id = Uuid::new_v4();
            let agent1 = TestAgent::new("web", "user1", USR_AUDIENCE);
            let agent1_clone = agent1.clone();
            let agent2 = TestAgent::new("web", "user2", USR_AUDIENCE);

            // Insert a minigroup.
            let minigroup = {
                let mut conn = state.get_conn().await.expect("Failed to get conn");

                let time = (
                    Bound::Included(now - Duration::hours(1)),
                    Bound::Excluded(now - Duration::minutes(10)),
                );

                let minigroup_scope = format!("minigroup-{}", random_string());

                factory::Minigroup::new(
                    minigroup_scope,
                    USR_AUDIENCE.to_string(),
                    time.into(),
                    conference_room_id,
                    event_room_id,
                )
                .insert(&mut conn)
                .await
            };
            let rtc1_id = Uuid::new_v4();
            let rtc2_id = Uuid::new_v4();

            let minigroup_id = minigroup.id();

            {
                let mut conn = state.get_conn().await.expect("Failed to get conn");
                let agent1 = TestAgent::new("web", "user1", USR_AUDIENCE);

                factory::Recording::new(minigroup_id, rtc1_id, agent1.agent_id().clone())
                    .insert(&mut conn)
                    .await;

                let agent2 = TestAgent::new("web", "user2", USR_AUDIENCE);
                factory::Recording::new(minigroup_id, rtc2_id, agent2.agent_id().clone())
                    .insert(&mut conn)
                    .await;
            };

            // Set up event client mock.
            let started_at1: DateTime<Utc> = now - Duration::hours(1);

            let segments1: Segments = vec![
                (Bound::Included(0), Bound::Excluded(1500000)),
                (Bound::Included(1800000), Bound::Excluded(3000000)),
            ]
            .into();

            let expected_segments: Segments =
                vec![(Bound::Included(0), Bound::Excluded(3000000))].into();

            state
                .event_client_mock()
                .expect_list_events()
                .withf(move |room_id: &Uuid, _kind: &str| {
                    assert_eq!(*room_id, event_room_id);
                    true
                })
                .returning(move |_, kind| match kind {
                    HOST_EVENT_TYPE => Ok(vec![EventBuilder::new()
                        .room_id(event_room_id)
                        .set(HOST_EVENT_TYPE.to_string())
                        .data(EventData::Host(HostEventData::new(
                            agent1_clone.agent_id().to_owned(),
                        )))
                        .occurred_at(0)
                        .build()]),
                    other => panic!("Event client mock got unknown kind: {}", other),
                });
            state
                .event_client_mock()
                .expect_adjust_room()
                .withf(
                    move |room_id: &Uuid,
                          started_at: &DateTime<Utc>,
                          segments: &Segments,
                          offset: &i64| {
                        assert_eq!(*room_id, event_room_id);
                        assert_eq!(started_at.timestamp(), started_at1.timestamp());
                        assert_eq!(segments, &expected_segments);
                        assert_eq!(*offset, PREROLL_OFFSET);
                        true
                    },
                )
                .returning(|_, _, _, _| Ok(()));

            // Handle uploading two RTCs.
            let uri1 = "s3://minigroup.origin.dev.example.com/rtc1.webm";

            let stream1 = UploadedStream {
                id: rtc1_id,
                uri: uri1.to_string(),
                started_at: started_at1,
                segments: segments1.clone(),
            };

            let uri2 = "s3://minigroup.origin.dev.example.com/rtc2.webm";
            let started_at2 = now - Duration::minutes(50);
            let segments2: Segments = vec![(Bound::Included(0), Bound::Excluded(2700000))].into();

            let stream2 = UploadedStream {
                id: rtc2_id,
                uri: uri2.to_string(),
                started_at: started_at2,
                segments: segments2.clone(),
            };

            let state = Arc::new(state);

            MinigroupPostprocessingStrategy::new(state.clone(), minigroup.clone())
                .handle_stream_upload(stream1)
                .await
                .expect("Failed to handle upload");

            // Assert recordings in the DB.
            {
                let mut conn = state.get_conn().await.expect("Failed to get conn");

                let ready_items = RecordingListQuery::new(minigroup_id)
                    .execute(&mut conn)
                    .await
                    .expect("Failed to list recordings")
                    .into_iter()
                    .filter_map(|recording| ReadyRecording::from_db_object(&recording))
                    .count();
                assert_eq!(ready_items, 1);
            }

            MinigroupPostprocessingStrategy::new(state.clone(), minigroup)
                .handle_stream_upload(stream2)
                .await
                .expect("Failed to handle upload");

            let recordings = {
                let mut conn = state.get_conn().await.expect("Failed to get conn");

                RecordingListQuery::new(minigroup_id)
                    .execute(&mut conn)
                    .await
                    .expect("Failed to list recordings")
                    .into_iter()
                    .filter_map(|recording| ReadyRecording::from_db_object(&recording))
                    .collect::<Vec<_>>()
            };

            assert_eq!(recordings.len(), 2);

            let recording1 = recordings
                .iter()
                .find(|recording| recording.rtc_id == rtc1_id)
                .expect("Recording 1 not found");

            assert_eq!(&recording1.stream_uri, uri1);
            assert!(datetimes_almost_eq(recording1.started_at, started_at1));
            assert_eq!(&recording1.segments, &segments1);
            assert_eq!(&recording1.created_by, agent1.agent_id());

            let recording2 = recordings
                .iter()
                .find(|recording| recording.rtc_id == rtc2_id)
                .expect("Recording 2 not found");

            assert_eq!(&recording2.stream_uri, uri2);
            assert!(datetimes_almost_eq(
                recording2.started_at,
                now - Duration::minutes(50)
            ));
            assert_eq!(&recording2.segments, &segments2);
            assert_eq!(&recording2.created_by, agent2.agent_id());
        }

        #[async_std::test]
        async fn handle_upload_mjr() {
            let now = Utc::now();
            let mut state = TestState::new(TestAuthz::new()).await;
            let conference_room_id = Uuid::new_v4();
            let event_room_id = Uuid::new_v4();

            // Insert a minigroup.
            let minigroup = {
                let mut conn = state.get_conn().await.expect("Failed to get conn");

                let time = (
                    Bound::Included(now - Duration::hours(1)),
                    Bound::Excluded(now - Duration::minutes(10)),
                );

                let minigroup_scope = format!("minigroup-{}", random_string());

                factory::Minigroup::new(
                    minigroup_scope,
                    USR_AUDIENCE.to_string(),
                    time.into(),
                    conference_room_id,
                    event_room_id,
                )
                .insert(&mut conn)
                .await
            };

            let minigroup_id = minigroup.id();

            let dumps = vec![
                "s3://minigroup.origin.dev.example.com/rtc1.mjr".to_owned(),
                "s3://minigroup.origin.dev.example.com/rtc2.mjr".to_owned(),
            ];

            state
                .tq_client_mock()
                .expect_create_task()
                .times(2)
                .returning(|_, _| Ok(()));

            // Handle uploading two RTCs.
            let rtc1_id = Uuid::new_v4();
            let uri1 = "s3://minigroup.origin.dev.example.com/rtc1.webm";
            let agent1 = TestAgent::new("web", "user1", USR_AUDIENCE);

            let rtc1 = MjrDumpsUploadResult::Ready(MjrDumpsUploadReadyData {
                id: rtc1_id,
                uri: uri1.to_string(),
                created_by: agent1.agent_id().to_owned(),
                mjr_dumps_uris: dumps.clone(),
            });

            let rtc2_id = Uuid::new_v4();
            let uri2 = "s3://minigroup.origin.dev.example.com/rtc2.webm";
            let agent2 = TestAgent::new("web", "user2", USR_AUDIENCE);

            let rtc2 = MjrDumpsUploadResult::Ready(MjrDumpsUploadReadyData {
                id: rtc2_id,
                uri: uri2.to_string(),
                created_by: agent2.agent_id().to_owned(),
                mjr_dumps_uris: dumps.clone(),
            });

            let state = Arc::new(state);

            MinigroupPostprocessingStrategy::new(state.clone(), minigroup)
                .handle_mjr_dumps_upload(vec![rtc1, rtc2])
                .await
                .expect("Failed to handle upload");

            // Assert recordings in the DB.
            let recordings = {
                let mut conn = state.get_conn().await.expect("Failed to get conn");

                RecordingListQuery::new(minigroup_id)
                    .execute(&mut conn)
                    .await
                    .expect("Failed to list recordings")
            };

            assert_eq!(recordings.len(), 2);

            let recording1 = recordings
                .iter()
                .find(|recording| recording.rtc_id() == rtc1_id)
                .expect("Recording 1 not found");

            assert_eq!(recording1.stream_uri(), None);
            assert_eq!(recording1.segments(), None);
            assert_eq!(recording1.created_by(), agent1.agent_id());

            let recording2 = recordings
                .iter()
                .find(|recording| recording.rtc_id() == rtc2_id)
                .expect("Recording 2 not found");

            assert_eq!(recording2.stream_uri(), None);
            assert_eq!(recording2.segments(), None);
            assert_eq!(recording2.created_by(), agent2.agent_id());
        }
    }

    mod handle_adjust {
        use std::ops::Bound;
        use std::sync::Arc;

        use chrono::{Duration, Utc};
        use uuid::Uuid;

        use crate::app::AppContext;
        use crate::clients::event::test_helpers::EventBuilder;
        use crate::clients::event::{EventData, EventRoomResponse, HostEventData, PinEventData};
        use crate::db::class::MinigroupReadQuery;
        use crate::db::recording::{RecordingListQuery, Segments};
        use crate::test_helpers::{prelude::*, shared_helpers::random_string};

        use super::super::super::PostprocessingStrategy;
        use super::super::*;

        #[async_std::test]
        async fn handle_adjust() {
            let now = Utc::now();
            let agent1 = TestAgent::new("web", "user1", USR_AUDIENCE);
            let agent2 = TestAgent::new("web", "user2", USR_AUDIENCE);
            let mut state = TestState::new(TestAuthz::new()).await;
            let event_room_id = Uuid::new_v4();
            let original_event_room_id = Uuid::new_v4();
            let modified_event_room_id = Uuid::new_v4();
            let conference_room_id = Uuid::new_v4();

            // Insert a minigroup with recordings.
            let (minigroup, recording1, recording2) = {
                let mut conn = state.get_conn().await.expect("Failed to get conn");

                let time = (
                    Bound::Included(now - Duration::hours(1)),
                    Bound::Excluded(now - Duration::minutes(10)),
                );

                let minigroup_scope = format!("minigroup-{}", random_string());

                let minigroup = factory::Minigroup::new(
                    minigroup_scope,
                    USR_AUDIENCE.to_string(),
                    time.into(),
                    conference_room_id,
                    event_room_id,
                )
                .insert(&mut conn)
                .await;

                let segments1: Segments = vec![
                    (Bound::Included(0), Bound::Excluded(1500000)),
                    (Bound::Included(1800000), Bound::Excluded(3000000)),
                ]
                .into();

                let recording1 = factory::Recording::new(
                    minigroup.id(),
                    Uuid::new_v4(),
                    agent1.agent_id().to_owned(),
                )
                .stream_uri("s3://minigroup.origin.dev.example.com/rtc1.webm".to_string())
                .segments(segments1)
                .started_at(now - Duration::hours(1))
                .insert(&mut conn)
                .await;

                let recording2 = factory::Recording::new(
                    minigroup.id(),
                    Uuid::new_v4(),
                    agent2.agent_id().to_owned(),
                )
                .stream_uri("s3://minigroup.origin.dev.example.com/rtc2.webm".to_string())
                .segments(vec![(Bound::Included(0), Bound::Excluded(2700000))].into())
                .started_at(now - Duration::minutes(50))
                .insert(&mut conn)
                .await;

                (minigroup, recording1, recording2)
            };

            let minigroup_id = minigroup.id();

            state
                .conference_client_mock()
                .expect_read_config_snapshots()
                .with(mockall::predicate::eq(conference_room_id))
                .returning(move |_room_id| Ok(vec![]));

            // Set up event client mock.
            state
                .event_client_mock()
                .expect_read_room()
                .with(mockall::predicate::eq(modified_event_room_id))
                .returning(move |room_id| {
                    Ok(EventRoomResponse {
                        id: room_id,
                        time: (
                            Bound::Included(now - Duration::hours(1)),
                            Bound::Excluded(now - Duration::minutes(10)),
                        ),
                        tags: None,
                    })
                });

            state
                .event_client_mock()
                .expect_dump_room()
                .with(mockall::predicate::eq(modified_event_room_id))
                .returning(move |_room_id| Ok(()));

            state
                .event_client_mock()
                .expect_list_events()
                .withf(move |room_id: &Uuid, _kind: &str| {
                    assert_eq!(*room_id, modified_event_room_id);
                    true
                })
                .returning(move |_, kind| match kind {
                    PIN_EVENT_TYPE => Ok(vec![
                        EventBuilder::new()
                            .room_id(modified_event_room_id)
                            .set(PIN_EVENT_TYPE.to_string())
                            .data(EventData::Pin(PinEventData::new(
                                agent1.agent_id().to_owned(),
                            )))
                            .occurred_at(0)
                            .build(),
                        EventBuilder::new()
                            .room_id(modified_event_room_id)
                            .set(PIN_EVENT_TYPE.to_string())
                            .data(EventData::Pin(PinEventData::new(
                                agent2.agent_id().to_owned(),
                            )))
                            .occurred_at(1200000000000)
                            .build(),
                        EventBuilder::new()
                            .room_id(modified_event_room_id)
                            .set(PIN_EVENT_TYPE.to_string())
                            .data(EventData::Pin(PinEventData::new(
                                agent1.agent_id().to_owned(),
                            )))
                            .occurred_at(1500000000000)
                            .build(),
                    ]),
                    HOST_EVENT_TYPE => Ok(vec![EventBuilder::new()
                        .room_id(modified_event_room_id)
                        .set(HOST_EVENT_TYPE.to_string())
                        .data(EventData::Host(HostEventData::new(
                            agent1.agent_id().to_owned(),
                        )))
                        .occurred_at(0)
                        .build()]),
                    other => panic!("Event client mock got unknown kind: {}", other),
                });

            // Set up tq client mock.
            let uri1 = recording1.stream_uri().unwrap().clone();
            let uri2 = recording2.stream_uri().unwrap().clone();

            let expected_task = TqTask::TranscodeMinigroupToHls {
                streams: vec![
                    TranscodeMinigroupToHlsStream::new(recording1.rtc_id(), uri1)
                        .offset(0)
                        .segments(recording1.segments().unwrap().to_owned())
                        .pin_segments(
                            vec![
                                (Bound::Included(0), Bound::Excluded(1200000)),
                                (Bound::Included(1500000), Bound::Excluded(3000000)),
                            ]
                            .into(),
                        ),
                    TranscodeMinigroupToHlsStream::new(recording2.rtc_id(), uri2)
                        .offset(600000)
                        .segments(recording2.segments().unwrap().to_owned())
                        .pin_segments(
                            vec![(Bound::Included(600001), Bound::Excluded(900001))].into(),
                        ),
                ],
                host_stream_id: recording1.rtc_id(),
            };

            state
                .tq_client_mock()
                .expect_create_task()
                .withf(move |class: &Class, task: &TqTask| {
                    assert_eq!(class.id(), minigroup_id);
                    assert_eq!(task, &expected_task);
                    true
                })
                .returning(|_, _| Ok(()));

            // Handle event room adjustment.
            let state = Arc::new(state);

            MinigroupPostprocessingStrategy::new(state.clone(), minigroup)
                .handle_adjust(RoomAdjustResult::Success {
                    original_room_id: original_event_room_id,
                    modified_room_id: modified_event_room_id,
                    modified_segments: vec![(Bound::Included(0), Bound::Excluded(3000000))].into(),
                })
                .await
                .expect("Failed to handle event room adjustment");

            // Assert DB changes.
            let mut conn = state.get_conn().await.expect("Failed to get conn");

            let updated_minigroup = MinigroupReadQuery::by_id(minigroup_id)
                .execute(&mut conn)
                .await
                .expect("Failed to fetch minigroup")
                .expect("Minigroup not found");

            assert_eq!(
                updated_minigroup.original_event_room_id(),
                Some(original_event_room_id),
            );

            assert_eq!(
                updated_minigroup.modified_event_room_id(),
                Some(modified_event_room_id),
            );

            let recordings = RecordingListQuery::new(minigroup_id)
                .execute(&mut conn)
                .await
                .expect("Failed to fetch recordings");

            for recording in &[recording1, recording2] {
                let updated_recording = recordings
                    .iter()
                    .find(|r| r.id() == recording.id())
                    .expect("Missing recording");

                assert!(updated_recording.adjusted_at().is_some());

                assert_eq!(updated_recording.modified_segments(), recording.segments());
            }
        }

        #[async_std::test]
        async fn handle_adjust_with_pin_and_unpin() {
            let now = Utc::now();
            let agent1 = TestAgent::new("web", "user1", USR_AUDIENCE);
            let agent2 = TestAgent::new("web", "user2", USR_AUDIENCE);
            let mut state = TestState::new(TestAuthz::new()).await;
            let event_room_id = Uuid::new_v4();
            let original_event_room_id = Uuid::new_v4();
            let modified_event_room_id = Uuid::new_v4();
            let conference_room_id = Uuid::new_v4();

            // Insert a minigroup with recordings.
            let (minigroup, recording1, recording2) = {
                let mut conn = state.get_conn().await.expect("Failed to get conn");

                let time = (
                    Bound::Included(now - Duration::hours(1)),
                    Bound::Excluded(now - Duration::minutes(10)),
                );

                let minigroup_scope = format!("minigroup-{}", random_string());

                let minigroup = factory::Minigroup::new(
                    minigroup_scope,
                    USR_AUDIENCE.to_string(),
                    time.into(),
                    conference_room_id,
                    event_room_id,
                )
                .insert(&mut conn)
                .await;

                let segments1: Segments = vec![
                    (Bound::Included(0), Bound::Excluded(1500000)),
                    (Bound::Included(1800000), Bound::Excluded(3000000)),
                ]
                .into();

                let recording1 = factory::Recording::new(
                    minigroup.id(),
                    Uuid::new_v4(),
                    agent1.agent_id().to_owned(),
                )
                .segments(segments1)
                .started_at(now - Duration::hours(1))
                .stream_uri("s3://minigroup.origin.dev.example.com/rtc1.webm".to_string())
                .insert(&mut conn)
                .await;

                let recording2 = factory::Recording::new(
                    minigroup.id(),
                    Uuid::new_v4(),
                    agent2.agent_id().to_owned(),
                )
                .segments(vec![(Bound::Included(0), Bound::Excluded(2700000))].into())
                .stream_uri("s3://minigroup.origin.dev.example.com/rtc2.webm".to_string())
                .started_at(now - Duration::minutes(50))
                .insert(&mut conn)
                .await;

                (minigroup, recording1, recording2)
            };

            let minigroup_id = minigroup.id();

            state
                .conference_client_mock()
                .expect_read_config_snapshots()
                .with(mockall::predicate::eq(conference_room_id))
                .returning(move |_room_id| Ok(vec![]));

            // Set up event client mock.
            state
                .event_client_mock()
                .expect_read_room()
                .with(mockall::predicate::eq(modified_event_room_id))
                .returning(move |room_id| {
                    Ok(EventRoomResponse {
                        id: room_id,
                        time: (
                            Bound::Included(now - Duration::hours(1)),
                            Bound::Excluded(now - Duration::minutes(10)),
                        ),
                        tags: None,
                    })
                });

            state
                .event_client_mock()
                .expect_dump_room()
                .with(mockall::predicate::eq(modified_event_room_id))
                .returning(move |_room_id| Ok(()));

            state
                .event_client_mock()
                .expect_list_events()
                .withf(move |room_id: &Uuid, _kind: &str| {
                    assert_eq!(*room_id, modified_event_room_id);
                    true
                })
                .returning(move |_, kind| match kind {
                    PIN_EVENT_TYPE => Ok(vec![
                        EventBuilder::new()
                            .room_id(modified_event_room_id)
                            .set(PIN_EVENT_TYPE.to_string())
                            .data(EventData::Pin(PinEventData::new(
                                agent1.agent_id().to_owned(),
                            )))
                            .occurred_at(0)
                            .build(),
                        EventBuilder::new()
                            .room_id(modified_event_room_id)
                            .set(PIN_EVENT_TYPE.to_string())
                            .data(EventData::Pin(PinEventData::null()))
                            .occurred_at(1000000000000)
                            .build(),
                    ]),
                    HOST_EVENT_TYPE => Ok(vec![EventBuilder::new()
                        .room_id(modified_event_room_id)
                        .set(HOST_EVENT_TYPE.to_string())
                        .data(EventData::Host(HostEventData::new(
                            agent1.agent_id().to_owned(),
                        )))
                        .occurred_at(0)
                        .build()]),
                    other => panic!("Event client mock got unknown kind: {}", other),
                });

            // Set up tq client mock.
            let uri1 = recording1.stream_uri().unwrap().to_string();
            let uri2 = recording2.stream_uri().unwrap().to_string();

            let expected_task = TqTask::TranscodeMinigroupToHls {
                streams: vec![
                    TranscodeMinigroupToHlsStream::new(recording1.rtc_id(), uri1)
                        .offset(0)
                        .segments(recording1.segments().unwrap().to_owned())
                        .pin_segments(vec![(Bound::Included(0), Bound::Excluded(1000000))].into()),
                    TranscodeMinigroupToHlsStream::new(recording2.rtc_id(), uri2)
                        .offset(600000)
                        .segments(recording2.segments().unwrap().to_owned())
                        .pin_segments(vec![].into()),
                ],
                host_stream_id: recording1.rtc_id(),
            };

            state
                .tq_client_mock()
                .expect_create_task()
                .withf(move |class: &Class, task: &TqTask| {
                    assert_eq!(class.id(), minigroup_id);
                    assert_eq!(task, &expected_task);
                    true
                })
                .returning(|_, _| Ok(()));

            // Handle event room adjustment.
            let state = Arc::new(state);

            MinigroupPostprocessingStrategy::new(state.clone(), minigroup)
                .handle_adjust(RoomAdjustResult::Success {
                    original_room_id: original_event_room_id,
                    modified_room_id: modified_event_room_id,
                    modified_segments: vec![(Bound::Included(0), Bound::Excluded(3000000))].into(),
                })
                .await
                .expect("Failed to handle event room adjustment");

            // Assert DB changes.
            let mut conn = state.get_conn().await.expect("Failed to get conn");

            let updated_minigroup = MinigroupReadQuery::by_id(minigroup_id)
                .execute(&mut conn)
                .await
                .expect("Failed to fetch minigroup")
                .expect("Minigroup not found");

            assert_eq!(
                updated_minigroup.original_event_room_id(),
                Some(original_event_room_id),
            );

            assert_eq!(
                updated_minigroup.modified_event_room_id(),
                Some(modified_event_room_id),
            );

            let recordings = RecordingListQuery::new(minigroup_id)
                .execute(&mut conn)
                .await
                .expect("Failed to fetch recordings");

            for recording in &[recording1, recording2] {
                let updated_recording = recordings
                    .iter()
                    .find(|r| r.id() == recording.id())
                    .expect("Missing recording");

                assert!(updated_recording.adjusted_at().is_some());

                assert_eq!(updated_recording.modified_segments(), recording.segments());
            }
        }
    }

    mod handle_transcoding_completion {
        use std::ops::Bound;
        use std::sync::Arc;

        use chrono::{Duration, Utc};
        use serde_json::json;
        use uuid::Uuid;

        use crate::app::{AppContext, API_VERSION};
        use crate::db::recording::{RecordingListQuery, Segments};
        use crate::test_helpers::{prelude::*, shared_helpers::random_string};

        use super::super::super::PostprocessingStrategy;
        use super::super::*;

        #[async_std::test]
        async fn handle_transcoding_completion() {
            let now = Utc::now();
            let agent1 = TestAgent::new("web", "user1", USR_AUDIENCE);
            let agent2 = TestAgent::new("web", "user2", USR_AUDIENCE);
            let state = TestState::new(TestAuthz::new()).await;

            // Insert a minigroup with recordings.
            let (minigroup, recording1, recording2) = {
                let mut conn = state.get_conn().await.expect("Failed to get conn");

                let time = (
                    Bound::Included(now - Duration::hours(1)),
                    Bound::Excluded(now - Duration::minutes(10)),
                );

                let minigroup_scope = format!("minigroup-{}", random_string());

                let minigroup = factory::Minigroup::new(
                    minigroup_scope,
                    USR_AUDIENCE.to_string(),
                    time.into(),
                    Uuid::new_v4(),
                    Uuid::new_v4(),
                )
                .original_event_room_id(Uuid::new_v4())
                .modified_event_room_id(Uuid::new_v4())
                .tags(json!({ "foo": "bar" }))
                .insert(&mut conn)
                .await;

                let segments1: Segments = vec![
                    (Bound::Included(0), Bound::Excluded(1500000)),
                    (Bound::Included(1800000), Bound::Excluded(3000000)),
                ]
                .into();

                let recording1 = factory::Recording::new(
                    minigroup.id(),
                    Uuid::new_v4(),
                    agent1.agent_id().to_owned(),
                )
                .stream_uri("s3://minigroup.origin.dev.example.com/rtc1.webm".to_string())
                .segments(segments1)
                .started_at(now - Duration::hours(1))
                .insert(&mut conn)
                .await;

                let recording2 = factory::Recording::new(
                    minigroup.id(),
                    Uuid::new_v4(),
                    agent2.agent_id().to_owned(),
                )
                .stream_uri("s3://minigroup.origin.dev.example.com/rtc2.webm".to_string())
                .segments(vec![(Bound::Included(0), Bound::Excluded(2700000))].into())
                .started_at(now - Duration::minutes(50))
                .insert(&mut conn)
                .await;

                (minigroup, recording1, recording2)
            };

            // Handle event room adjustment.
            let state = Arc::new(state);

            MinigroupPostprocessingStrategy::new(state.clone(), minigroup.clone())
                .handle_transcoding_completion(TranscodeSuccess::TranscodeMinigroupToHls(
                    TranscodeMinigroupToHlsSuccess {
                        recording_duration: "3000.0".to_string(),
                    },
                ))
                .await
                .expect("Failed to handle tq transcoding completion");

            // Assert DB changes.
            let mut conn = state.get_conn().await.expect("Failed to get conn");

            let updated_recordings = RecordingListQuery::new(minigroup.id())
                .execute(&mut conn)
                .await
                .expect("Failed to list recordings");

            for recording in &[recording1, recording2] {
                let updated_recording = updated_recordings
                    .iter()
                    .find(|r| r.id() == recording.id())
                    .expect("Recording not found");

                assert!(updated_recording.transcoded_at().is_some());
            }

            // Assert outgoing audience-level event.
            let messages = state.test_publisher().flush();
            let message = messages.first().expect("No event published");

            assert_eq!(
                message.topic(),
                format!(
                    "apps/{}/api/{}/audiences/{}/events",
                    state.config().id,
                    API_VERSION,
                    USR_AUDIENCE
                ),
            );

            match message.properties() {
                OutgoingEnvelopeProperties::Event(evp) => {
                    assert_eq!(evp.label(), "minigroup.ready");
                }
                props => panic!("Unexpected message properties: {:?}", props),
            }

            assert_eq!(
                message.payload::<MinigroupReady>(),
                MinigroupReady {
                    id: minigroup.id(),
                    scope: minigroup.scope().to_owned(),
                    tags: minigroup.tags().map(ToOwned::to_owned),
                    status: "success".to_string(),
                    recording_duration: 3000,
                }
            );
        }
    }
}<|MERGE_RESOLUTION|>--- conflicted
+++ resolved
@@ -17,16 +17,12 @@
 
 use crate::clients::event::{Event, EventData, RoomAdjustResult};
 use crate::db::class::Object as Class;
-<<<<<<< HEAD
 use crate::db::recording::BoundedOffsetTuples;
+use crate::{app::AppContext, clients::conference::ConfigSnapshot};
 use crate::{
     clients::tq::{Task as TqTask, TranscodeMinigroupToHlsStream, TranscodeMinigroupToHlsSuccess},
     db::recording::Segments,
 };
-=======
-use crate::db::recording::{BoundedOffsetTuples, Object as Recording};
-use crate::{app::AppContext, clients::conference::ConfigSnapshot};
->>>>>>> 49ef73dc
 
 use super::{
     shared_helpers, MjrDumpsUploadReadyData, MjrDumpsUploadResult, TranscodeSuccess, UploadedStream,
@@ -431,12 +427,9 @@
         }
     }
 
-<<<<<<< HEAD
-    TranscodeMinigroupToHlsStream::new(recording.rtc_id, recording.stream_uri.clone())
-=======
     let changes = configs_changes
         .iter()
-        .filter(|snapshot| snapshot.rtc_id == recording.rtc_id())
+        .filter(|snapshot| snapshot.rtc_id == recording.rtc_id)
         .collect::<Vec<_>>();
     let mut video_mute_start = None;
     let mut audio_mute_start = None;
@@ -450,8 +443,8 @@
 
         if change.send_video == Some(true) && video_mute_start.is_some() {
             let start = video_mute_start.take().unwrap();
-            let muted_at = (start.created_at - recording.started_at()).num_milliseconds();
-            let unmuted_at = (change.created_at - recording.started_at()).num_milliseconds();
+            let muted_at = (start.created_at - recording.started_at).num_milliseconds();
+            let unmuted_at = (change.created_at - recording.started_at).num_milliseconds();
             video_mute_segments.push((Bound::Included(muted_at), Bound::Excluded(unmuted_at)));
         }
 
@@ -461,32 +454,31 @@
 
         if change.send_audio == Some(true) && audio_mute_start.is_some() {
             let start = audio_mute_start.take().unwrap();
-            let muted_at = (start.created_at - recording.started_at()).num_milliseconds();
-            let unmuted_at = (change.created_at - recording.started_at()).num_milliseconds();
+            let muted_at = (start.created_at - recording.started_at).num_milliseconds();
+            let unmuted_at = (change.created_at - recording.started_at).num_milliseconds();
             audio_mute_segments.push((Bound::Included(muted_at), Bound::Excluded(unmuted_at)));
         }
     }
 
     if let Some(start) = video_mute_start {
-        let recording_end = recording.segments().last().map(|range| range.end);
+        let recording_end = recording.segments.last().map(|range| range.end);
 
         if let Some(Bound::Excluded(recording_end)) = recording_end {
-            let muted_at = (start.created_at - recording.started_at()).num_milliseconds();
+            let muted_at = (start.created_at - recording.started_at).num_milliseconds();
             video_mute_segments.push((Bound::Included(muted_at), Bound::Excluded(recording_end)));
         }
     }
 
     if let Some(start) = audio_mute_start {
-        let recording_end = recording.segments().last().map(|range| range.end);
+        let recording_end = recording.segments.last().map(|range| range.end);
 
         if let Some(Bound::Excluded(recording_end)) = recording_end {
-            let muted_at = (start.created_at - recording.started_at()).num_milliseconds();
+            let muted_at = (start.created_at - recording.started_at).num_milliseconds();
             audio_mute_segments.push((Bound::Included(muted_at), Bound::Excluded(recording_end)));
         }
     }
 
-    TranscodeMinigroupToHlsStream::new(recording.rtc_id(), recording.stream_uri().to_owned())
->>>>>>> 49ef73dc
+    TranscodeMinigroupToHlsStream::new(recording.rtc_id, recording.stream_uri.to_owned())
         .offset(recording_offset.num_milliseconds() as u64)
         .segments(recording.segments.clone())
         .pin_segments(pin_segments.into())
