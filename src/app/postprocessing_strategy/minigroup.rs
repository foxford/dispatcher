use std::ops::Bound;
use std::sync::Arc;

use anyhow::{Context, Result};
use async_trait::async_trait;
use chrono::{DateTime, Duration, Utc};
use serde_derive::{Deserialize, Serialize};
use serde_json::Value as JsonValue;
use sqlx::{postgres::PgConnection, Acquire};
use svc_agent::{
    mqtt::{
        IntoPublishableMessage, OutgoingEvent, OutgoingEventProperties, ShortTermTimingProperties,
    },
    AgentId,
};
use uuid::Uuid;

use crate::clients::event::{Event, EventData, RoomAdjustResult};
use crate::db::class::Object as Class;
<<<<<<< HEAD
use crate::db::recording::BoundedOffsetTuples;
=======
use crate::db::recording::Object as Recording;
>>>>>>> cc4d84be
use crate::{app::AppContext, clients::conference::ConfigSnapshot};
use crate::{
    clients::tq::{Task as TqTask, TranscodeMinigroupToHlsStream, TranscodeMinigroupToHlsSuccess},
    db::recording::Segments,
};

use super::{
    shared_helpers, MjrDumpsUploadReadyData, MjrDumpsUploadResult, TranscodeSuccess, UploadedStream,
};

const NS_IN_MS: i64 = 1000000;
const PIN_EVENT_TYPE: &str = "pin";
const HOST_EVENT_TYPE: &str = "host";
// TODO: make configurable for each audience.
const PREROLL_OFFSET: i64 = 4018;

pub(super) struct MinigroupPostprocessingStrategy {
    ctx: Arc<dyn AppContext>,
    minigroup: Class,
}

impl MinigroupPostprocessingStrategy {
    pub(super) fn new(ctx: Arc<dyn AppContext>, minigroup: Class) -> Self {
        Self { ctx, minigroup }
    }
}

#[async_trait]
impl super::PostprocessingStrategy for MinigroupPostprocessingStrategy {
    async fn handle_stream_upload(&self, stream: UploadedStream) -> Result<()> {
        let recordings = {
            let mut conn = self.ctx.get_conn().await?;
            crate::db::recording::StreamUploadUpdateQuery::new(
                self.minigroup.id(),
                stream.id,
                stream.segments,
                stream.uri,
                stream.started_at,
            )
            .execute(&mut conn)
            .await?;
            crate::db::recording::RecordingListQuery::new(self.minigroup.id())
                .execute(&mut conn)
                .await?
        };
        let ready_recordings = recordings
            .iter()
            .filter_map(|recording| ReadyRecording::from_db_object(recording))
            .collect::<Vec<_>>();
        if recordings.len() != ready_recordings.len() {
            return Ok(());
        }

        call_adjust(
            self.ctx.clone(),
            self.minigroup.event_room_id(),
            ready_recordings,
        )
        .await?;
        Ok(())
    }

    async fn handle_adjust(&self, room_adjust_result: RoomAdjustResult) -> Result<()> {
        match room_adjust_result {
            RoomAdjustResult::Success {
                original_room_id,
                modified_room_id,
                ..
            } => {
                // Save adjust results to the DB and fetch recordings.
                let recordings = {
                    let mut conn = self.ctx.get_conn().await?;

                    let mut txn = conn
                        .begin()
                        .await
                        .context("Failed to begin sqlx db transaction")?;

                    let q = crate::db::class::UpdateQuery::new(
                        self.minigroup.id(),
                        original_room_id,
                        modified_room_id,
                    );

                    q.execute(&mut txn).await?;

                    let recordings =
                        crate::db::recording::AdjustMinigroupUpdateQuery::new(self.minigroup.id())
                            .execute(&mut txn)
                            .await?;

                    txn.commit().await?;
                    recordings
                        .into_iter()
                        .map(|recording| ReadyRecording::from_db_object(&recording))
                        .collect::<Option<Vec<_>>>()
                        .ok_or_else(|| anyhow!("Not all recordings are ready"))?
                };

                self.ctx
                    .event_client()
                    .dump_room(modified_room_id)
                    .await
                    .context("Dump room event failed")?;

                // Find the earliest recording.
                let earliest_recording = recordings
                    .iter()
                    .min_by(|a, b| a.started_at.cmp(&b.started_at))
                    .ok_or_else(|| anyhow!("No recordings"))?;

                // Fetch event room opening time for events' offset calculation.
                let modified_event_room = self
                    .ctx
                    .event_client()
                    .read_room(modified_room_id)
                    .await
                    .context("Failed to read modified event room")?;

                let modified_event_room_opened_at = match modified_event_room.time {
                    (Bound::Included(opened_at), _) => opened_at,
                    _ => bail!("Wrong event room opening time"),
                };

                // Fetch pin events for building pin segments.
                let pin_events = self
                    .ctx
                    .event_client()
                    .list_events(modified_room_id, PIN_EVENT_TYPE)
                    .await
                    .context("Failed to get pin events for room")?;

                let conference_room_id = self.minigroup.conference_room_id().ok_or_else(|| {
                    anyhow!(
                        "Minigroup {} must have a conference room id",
                        self.minigroup.id()
                    )
                })?;

                // Fetch writer config snapshots for building muted segments.
                let mute_events = self
                    .ctx
                    .conference_client()
                    .read_config_snapshots(conference_room_id)
                    .await
                    .context("Failed to get writer config snapshots for room")?;

                // Build streams for template bindings.
                let streams = recordings
                    .iter()
                    .map(|recording| {
                        let event_room_offset =
                            recording.started_at - modified_event_room_opened_at;

                        let recording_offset = recording.started_at - earliest_recording.started_at;

                        build_stream(
                            recording,
                            &pin_events,
                            event_room_offset,
                            recording_offset,
                            &mute_events,
                        )
                    })
                    .collect::<Result<Vec<_>, _>>()?;

                // Find host stream id.
                let host = match self.find_host(modified_event_room.id).await? {
                    // Host has not been set, skip transcoding.
                    None => return Ok(()),
                    Some(agent_id) => agent_id,
                };

                let maybe_host_recording = recordings
                    .iter()
                    .find(|recording| recording.created_by == host);

                let host_stream_id = match maybe_host_recording {
                    // Host has been set but there's no recording, skip transcoding.
                    None => return Ok(()),
                    Some(recording) => recording.rtc_id,
                };

                // Create a tq task.
                let task = TqTask::TranscodeMinigroupToHls {
                    streams,
                    host_stream_id,
                };

                self.ctx
                    .tq_client()
                    .create_task(&self.minigroup, task)
                    .await
                    .context("TqClient create task failed")
            }
            RoomAdjustResult::Error { error } => {
                bail!("Adjust failed, err = {:#?}", error);
            }
        }
    }

    async fn handle_transcoding_completion(
        &self,
        completion_result: TranscodeSuccess,
    ) -> Result<()> {
        match completion_result {
            TranscodeSuccess::TranscodeMinigroupToHls(TranscodeMinigroupToHlsSuccess {
                recording_duration,
                ..
            }) => {
                let recording_duration = recording_duration.parse::<f64>()?.round() as u64;

                {
                    let mut conn = self.ctx.get_conn().await?;

                    crate::db::recording::TranscodingUpdateQuery::new(self.minigroup.id())
                        .execute(&mut conn)
                        .await?;
                }

                let timing = ShortTermTimingProperties::new(Utc::now());
                let props = OutgoingEventProperties::new("minigroup.ready", timing);
                let path = format!("audiences/{}/events", self.minigroup.audience());

                let payload = MinigroupReady {
                    id: self.minigroup.id(),
                    scope: self.minigroup.scope().to_owned(),
                    tags: self.minigroup.tags().map(ToOwned::to_owned),
                    status: "success".to_string(),
                    recording_duration,
                };

                let event = OutgoingEvent::broadcast(payload, props, &path);
                let boxed_event = Box::new(event) as Box<dyn IntoPublishableMessage + Send>;

                self.ctx
                    .publisher()
                    .publish(boxed_event)
                    .context("Failed to publish minigroup.ready event")
            }
            TranscodeSuccess::TranscodeStreamToHls(success_result) => {
                bail!(
                    "Got transcoding success for an unexpected tq template; expected transcode-minigroup-to-hls for a minigroup, id = {}, result = {:#?}",
                    self.minigroup.id(),
                    success_result,
                );
            }
        }
    }

    async fn handle_mjr_dumps_upload(&self, dumps: Vec<MjrDumpsUploadResult>) -> Result<()> {
        if dumps.is_empty() {
            bail!("Expected at least 1 RTC");
        }

        let ready_dumps = shared_helpers::extract_ready_dumps(dumps)?;
        {
            let mut conn = self.ctx.get_conn().await?;
            insert_recordings(&mut conn, self.minigroup.id(), &ready_dumps).await?;
        }
        let tq_client = self.ctx.tq_client();
        for dump in ready_dumps {
            tq_client
                .create_task(
                    &self.minigroup,
                    TqTask::ConvertMjrDumpsToStream {
                        mjr_dumps_uris: dump.mjr_dumps_uris,
                        stream_uri: dump.uri,
                        stream_id: dump.id,
                    },
                )
                .await?
        }
        Ok(())
    }
}

impl MinigroupPostprocessingStrategy {
    async fn find_host(&self, event_room_id: Uuid) -> Result<Option<AgentId>> {
        let host_events = self
            .ctx
            .event_client()
            .list_events(event_room_id, HOST_EVENT_TYPE)
            .await
            .context("Failed to get host events for room")?;

        match host_events.first().map(|event| event.data()) {
            None => Ok(None),
            Some(EventData::Host(data)) => Ok(Some(data.agent_id().to_owned())),
            Some(other) => bail!("Got unexpected host event data: {:?}", other),
        }
    }
}

async fn insert_recordings(
    conn: &mut PgConnection,
    class_id: Uuid,
    dumps: &[MjrDumpsUploadReadyData],
) -> Result<()> {
    let mut txn = conn
        .begin()
        .await
        .context("Failed to begin sqlx db transaction")?;

    for dump in dumps {
        let q = crate::db::recording::RecordingInsertQuery::new(
            class_id,
            dump.id,
            dump.created_by.to_owned(),
        );

        q.execute(&mut txn).await?;
    }

    txn.commit().await?;
    Ok(())
}

async fn call_adjust(
    ctx: Arc<dyn AppContext>,
    room_id: Uuid,
    recordings: Vec<ReadyRecording>,
) -> Result<()> {
    let started_at = recordings
        .iter()
        .map(|rtc| rtc.started_at)
        .min()
        .ok_or_else(|| anyhow!("Couldn't get min started at"))?;

    let segments = build_adjust_segments(&recordings)?;

    ctx.event_client()
        .adjust_room(room_id, started_at, segments, PREROLL_OFFSET)
        .await
        .map_err(|err| anyhow!("Failed to adjust room, id = {}: {}", room_id, err))?;

    Ok(())
}

fn build_adjust_segments(rtcs: &[ReadyRecording]) -> Result<Segments> {
    let mut maybe_min_start: Option<i64> = None;
    let mut maybe_max_stop: Option<i64> = None;

    for rtc in rtcs.iter() {
        let segments: BoundedOffsetTuples = rtc.segments.clone().into();

        if let Some((Bound::Included(start), _)) = segments.first() {
            if let Some(min_start) = maybe_min_start {
                if *start < min_start {
                    maybe_min_start = Some(*start);
                }
            } else {
                maybe_min_start = Some(*start);
            }
        }

        if let Some((_, Bound::Excluded(stop))) = segments.last() {
            if let Some(max_stop) = maybe_max_stop {
                if *stop > max_stop {
                    maybe_max_stop = Some(*stop);
                }
            } else {
                maybe_max_stop = Some(*stop);
            }
        }
    }

    if let (Some(start), Some(stop)) = (maybe_min_start, maybe_max_stop) {
        Ok(vec![(Bound::Included(start), Bound::Excluded(stop))].into())
    } else {
        bail!("Couldn't find min start & max stop in segments");
    }
}

fn build_stream(
    recording: &ReadyRecording,
    pin_events: &[Event],
    event_room_offset: Duration,
    recording_offset: Duration,
    configs_changes: &[ConfigSnapshot],
) -> anyhow::Result<TranscodeMinigroupToHlsStream> {
    let event_room_offset = event_room_offset.num_milliseconds();
    let mut pin_segments = vec![];
    let mut pin_start = None;

    let recording_end = match recording
        .segments()
        .last()
        .map(|range| range.end)
        .ok_or_else(|| anyhow!("Recording segments have no end?"))?
    {
        Bound::Included(t) | Bound::Excluded(t) => t,
        Bound::Unbounded => bail!("Unbounded recording end"),
    };

    for event in pin_events {
        if let EventData::Pin(data) = event.data() {
            // Shift from the event room's dimension to the recording's dimension.
            let occurred_at = event.occurred_at() as i64 / NS_IN_MS - event_room_offset;

            if data
                .agent_id()
                .map(|aid| aid == &recording.created_by)
                .unwrap_or(false)
                && pin_start.is_none()
            {
                // Stream has got pinned.
                pin_start = Some(occurred_at);
            } else if let Some(pinned_at) = pin_start {
                // Stream has got unpinned.
                pin_segments.push((Bound::Included(pinned_at), Bound::Excluded(occurred_at)));
                pin_start = None;
            }
        }
    }

    // If the stream hasn't got unpinned since some moment then add a pin segment to the end
    // of the recording to keep it pinned.
    if let Some(start) = pin_start {
<<<<<<< HEAD
        let recording_segments: BoundedOffsetTuples = recording.segments.clone().into();

        if let Some((_, Bound::Excluded(recording_end))) = recording_segments.last() {
            pin_segments.push((Bound::Included(start), Bound::Excluded(*recording_end)));
        }
    }

    let changes = configs_changes
        .iter()
        .filter(|snapshot| snapshot.rtc_id == recording.rtc_id)
        .collect::<Vec<_>>();
=======
        pin_segments.push((Bound::Included(start), Bound::Excluded(recording_end)));
    }

    // We need only changes for the recording that fall into recording span
    let changes = configs_changes.iter().filter(|snapshot| {
        let m = (snapshot.created_at - recording.started_at()).num_milliseconds();
        m > 0 && m < recording_end && snapshot.rtc_id == recording.rtc_id()
    });
>>>>>>> cc4d84be
    let mut video_mute_start = None;
    let mut audio_mute_start = None;
    let mut video_mute_segments = vec![];
    let mut audio_mute_segments = vec![];

    for change in changes {
        if change.send_video == Some(false) && video_mute_start.is_none() {
            video_mute_start = Some(change);
        }

        if change.send_video == Some(true) && video_mute_start.is_some() {
            let start = video_mute_start.take().unwrap();
            let muted_at = (start.created_at - recording.started_at).num_milliseconds();
            let unmuted_at = (change.created_at - recording.started_at).num_milliseconds();
            video_mute_segments.push((Bound::Included(muted_at), Bound::Excluded(unmuted_at)));
        }

        if change.send_audio == Some(false) && audio_mute_start.is_none() {
            audio_mute_start = Some(change);
        }

        if change.send_audio == Some(true) && audio_mute_start.is_some() {
            let start = audio_mute_start.take().unwrap();
            let muted_at = (start.created_at - recording.started_at).num_milliseconds();
            let unmuted_at = (change.created_at - recording.started_at).num_milliseconds();
            audio_mute_segments.push((Bound::Included(muted_at), Bound::Excluded(unmuted_at)));
        }
    }

    // If last mute segment was left open, close it with recording end
    if let Some(start) = video_mute_start {
<<<<<<< HEAD
        let recording_end = recording.segments.last().map(|range| range.end);

        if let Some(Bound::Excluded(recording_end)) = recording_end {
            let muted_at = (start.created_at - recording.started_at).num_milliseconds();
            video_mute_segments.push((Bound::Included(muted_at), Bound::Excluded(recording_end)));
        }
    }

    if let Some(start) = audio_mute_start {
        let recording_end = recording.segments.last().map(|range| range.end);

        if let Some(Bound::Excluded(recording_end)) = recording_end {
            let muted_at = (start.created_at - recording.started_at).num_milliseconds();
            audio_mute_segments.push((Bound::Included(muted_at), Bound::Excluded(recording_end)));
        }
    }

    TranscodeMinigroupToHlsStream::new(recording.rtc_id, recording.stream_uri.to_owned())
        .offset(recording_offset.num_milliseconds() as u64)
        .segments(recording.segments.clone())
        .pin_segments(pin_segments.into())
        .video_mute_segments(video_mute_segments.into())
        .audio_mute_segments(audio_mute_segments.into())
=======
        let muted_at = (start.created_at - recording.started_at()).num_milliseconds();
        video_mute_segments.push((Bound::Included(muted_at), Bound::Excluded(recording_end)));
    }

    if let Some(start) = audio_mute_start {
        let muted_at = (start.created_at - recording.started_at()).num_milliseconds();
        audio_mute_segments.push((Bound::Included(muted_at), Bound::Excluded(recording_end)));
    }

    let v =
        TranscodeMinigroupToHlsStream::new(recording.rtc_id(), recording.stream_uri().to_owned())
            .offset(recording_offset.num_milliseconds() as u64)
            .segments(recording.segments().to_owned())
            .pin_segments(pin_segments.into())
            .video_mute_segments(video_mute_segments.into())
            .audio_mute_segments(audio_mute_segments.into());

    Ok(v)
>>>>>>> cc4d84be
}

#[derive(Debug)]
struct ReadyRecording {
    rtc_id: Uuid,
    stream_uri: String,
    segments: Segments,
    started_at: DateTime<Utc>,
    created_by: AgentId,
}

impl ReadyRecording {
    fn from_db_object(recording: &crate::db::recording::Object) -> Option<Self> {
        Some(Self {
            rtc_id: recording.rtc_id(),
            stream_uri: recording.stream_uri().cloned()?,
            segments: recording.segments().cloned()?,
            started_at: recording.started_at()?,
            created_by: recording.created_by().clone(),
        })
    }
}

#[derive(Debug, PartialEq, Deserialize, Serialize)]
struct MinigroupReady {
    id: Uuid,
    scope: String,
    #[serde(skip_serializing_if = "Option::is_none")]
    tags: Option<JsonValue>,
    status: String,
    recording_duration: u64,
}

// ////////////////////////////////////////////////////////////////////////////////

#[cfg(test)]
mod tests {
    mod handle_upload {
        use std::ops::Bound;
        use std::sync::Arc;

        use chrono::{DateTime, Duration, Utc};
        use uuid::Uuid;

        use crate::app::AppContext;
        use crate::clients::event::test_helpers::EventBuilder;
        use crate::clients::event::{EventData, HostEventData};
        use crate::db::recording::{RecordingListQuery, Segments};
        use crate::test_helpers::{prelude::*, shared_helpers::random_string};

        use super::super::super::{
            MjrDumpsUploadReadyData, MjrDumpsUploadResult, PostprocessingStrategy,
        };
        use super::super::*;

        #[async_std::test]
        async fn handle_upload_stream() {
            let now = Utc::now();
            let mut state = TestState::new(TestAuthz::new()).await;
            let conference_room_id = Uuid::new_v4();
            let event_room_id = Uuid::new_v4();
            let agent1 = TestAgent::new("web", "user1", USR_AUDIENCE);
            let agent1_clone = agent1.clone();
            let agent2 = TestAgent::new("web", "user2", USR_AUDIENCE);

            // Insert a minigroup.
            let minigroup = {
                let mut conn = state.get_conn().await.expect("Failed to get conn");

                let time = (
                    Bound::Included(now - Duration::hours(1)),
                    Bound::Excluded(now - Duration::minutes(10)),
                );

                let minigroup_scope = format!("minigroup-{}", random_string());

                factory::Minigroup::new(
                    minigroup_scope,
                    USR_AUDIENCE.to_string(),
                    time.into(),
                    conference_room_id,
                    event_room_id,
                )
                .insert(&mut conn)
                .await
            };
            let rtc1_id = Uuid::new_v4();
            let rtc2_id = Uuid::new_v4();

            let minigroup_id = minigroup.id();

            {
                let mut conn = state.get_conn().await.expect("Failed to get conn");
                let agent1 = TestAgent::new("web", "user1", USR_AUDIENCE);

                factory::Recording::new(minigroup_id, rtc1_id, agent1.agent_id().clone())
                    .insert(&mut conn)
                    .await;

                let agent2 = TestAgent::new("web", "user2", USR_AUDIENCE);
                factory::Recording::new(minigroup_id, rtc2_id, agent2.agent_id().clone())
                    .insert(&mut conn)
                    .await;
            };

            // Set up event client mock.
            let started_at1: DateTime<Utc> = now - Duration::hours(1);

            let segments1: Segments = vec![
                (Bound::Included(0), Bound::Excluded(1500000)),
                (Bound::Included(1800000), Bound::Excluded(3000000)),
            ]
            .into();

            let expected_segments: Segments =
                vec![(Bound::Included(0), Bound::Excluded(3000000))].into();

            state
                .event_client_mock()
                .expect_list_events()
                .withf(move |room_id: &Uuid, _kind: &str| {
                    assert_eq!(*room_id, event_room_id);
                    true
                })
                .returning(move |_, kind| match kind {
                    HOST_EVENT_TYPE => Ok(vec![EventBuilder::new()
                        .room_id(event_room_id)
                        .set(HOST_EVENT_TYPE.to_string())
                        .data(EventData::Host(HostEventData::new(
                            agent1_clone.agent_id().to_owned(),
                        )))
                        .occurred_at(0)
                        .build()]),
                    other => panic!("Event client mock got unknown kind: {}", other),
                });
            state
                .event_client_mock()
                .expect_adjust_room()
                .withf(
                    move |room_id: &Uuid,
                          started_at: &DateTime<Utc>,
                          segments: &Segments,
                          offset: &i64| {
                        assert_eq!(*room_id, event_room_id);
                        assert_eq!(started_at.timestamp(), started_at1.timestamp());
                        assert_eq!(segments, &expected_segments);
                        assert_eq!(*offset, PREROLL_OFFSET);
                        true
                    },
                )
                .returning(|_, _, _, _| Ok(()));

            // Handle uploading two RTCs.
            let uri1 = "s3://minigroup.origin.dev.example.com/rtc1.webm";

            let stream1 = UploadedStream {
                id: rtc1_id,
                uri: uri1.to_string(),
                started_at: started_at1,
                segments: segments1.clone(),
            };

            let uri2 = "s3://minigroup.origin.dev.example.com/rtc2.webm";
            let started_at2 = now - Duration::minutes(50);
            let segments2: Segments = vec![(Bound::Included(0), Bound::Excluded(2700000))].into();

            let stream2 = UploadedStream {
                id: rtc2_id,
                uri: uri2.to_string(),
                started_at: started_at2,
                segments: segments2.clone(),
            };

            let state = Arc::new(state);

            MinigroupPostprocessingStrategy::new(state.clone(), minigroup.clone())
                .handle_stream_upload(stream1)
                .await
                .expect("Failed to handle upload");

            // Assert recordings in the DB.
            {
                let mut conn = state.get_conn().await.expect("Failed to get conn");

                let ready_items = RecordingListQuery::new(minigroup_id)
                    .execute(&mut conn)
                    .await
                    .expect("Failed to list recordings")
                    .into_iter()
                    .filter_map(|recording| ReadyRecording::from_db_object(&recording))
                    .count();
                assert_eq!(ready_items, 1);
            }

            MinigroupPostprocessingStrategy::new(state.clone(), minigroup)
                .handle_stream_upload(stream2)
                .await
                .expect("Failed to handle upload");

            let recordings = {
                let mut conn = state.get_conn().await.expect("Failed to get conn");

                RecordingListQuery::new(minigroup_id)
                    .execute(&mut conn)
                    .await
                    .expect("Failed to list recordings")
                    .into_iter()
                    .filter_map(|recording| ReadyRecording::from_db_object(&recording))
                    .collect::<Vec<_>>()
            };

            assert_eq!(recordings.len(), 2);

            let recording1 = recordings
                .iter()
                .find(|recording| recording.rtc_id == rtc1_id)
                .expect("Recording 1 not found");

            assert_eq!(&recording1.stream_uri, uri1);
            assert!(datetimes_almost_eq(recording1.started_at, started_at1));
            assert_eq!(&recording1.segments, &segments1);
            assert_eq!(&recording1.created_by, agent1.agent_id());

            let recording2 = recordings
                .iter()
                .find(|recording| recording.rtc_id == rtc2_id)
                .expect("Recording 2 not found");

            assert_eq!(&recording2.stream_uri, uri2);
            assert!(datetimes_almost_eq(
                recording2.started_at,
                now - Duration::minutes(50)
            ));
            assert_eq!(&recording2.segments, &segments2);
            assert_eq!(&recording2.created_by, agent2.agent_id());
        }

        #[async_std::test]
        async fn handle_upload_mjr() {
            let now = Utc::now();
            let mut state = TestState::new(TestAuthz::new()).await;
            let conference_room_id = Uuid::new_v4();
            let event_room_id = Uuid::new_v4();

            // Insert a minigroup.
            let minigroup = {
                let mut conn = state.get_conn().await.expect("Failed to get conn");

                let time = (
                    Bound::Included(now - Duration::hours(1)),
                    Bound::Excluded(now - Duration::minutes(10)),
                );

                let minigroup_scope = format!("minigroup-{}", random_string());

                factory::Minigroup::new(
                    minigroup_scope,
                    USR_AUDIENCE.to_string(),
                    time.into(),
                    conference_room_id,
                    event_room_id,
                )
                .insert(&mut conn)
                .await
            };

            let minigroup_id = minigroup.id();

            let dumps = vec![
                "s3://minigroup.origin.dev.example.com/rtc1.mjr".to_owned(),
                "s3://minigroup.origin.dev.example.com/rtc2.mjr".to_owned(),
            ];

            state
                .tq_client_mock()
                .expect_create_task()
                .times(2)
                .returning(|_, _| Ok(()));

            // Handle uploading two RTCs.
            let rtc1_id = Uuid::new_v4();
            let uri1 = "s3://minigroup.origin.dev.example.com/rtc1.webm";
            let agent1 = TestAgent::new("web", "user1", USR_AUDIENCE);

            let rtc1 = MjrDumpsUploadResult::Ready(MjrDumpsUploadReadyData {
                id: rtc1_id,
                uri: uri1.to_string(),
                created_by: agent1.agent_id().to_owned(),
                mjr_dumps_uris: dumps.clone(),
            });

            let rtc2_id = Uuid::new_v4();
            let uri2 = "s3://minigroup.origin.dev.example.com/rtc2.webm";
            let agent2 = TestAgent::new("web", "user2", USR_AUDIENCE);

            let rtc2 = MjrDumpsUploadResult::Ready(MjrDumpsUploadReadyData {
                id: rtc2_id,
                uri: uri2.to_string(),
                created_by: agent2.agent_id().to_owned(),
                mjr_dumps_uris: dumps.clone(),
            });

            let state = Arc::new(state);

            MinigroupPostprocessingStrategy::new(state.clone(), minigroup)
                .handle_mjr_dumps_upload(vec![rtc1, rtc2])
                .await
                .expect("Failed to handle upload");

            // Assert recordings in the DB.
            let recordings = {
                let mut conn = state.get_conn().await.expect("Failed to get conn");

                RecordingListQuery::new(minigroup_id)
                    .execute(&mut conn)
                    .await
                    .expect("Failed to list recordings")
            };

            assert_eq!(recordings.len(), 2);

            let recording1 = recordings
                .iter()
                .find(|recording| recording.rtc_id() == rtc1_id)
                .expect("Recording 1 not found");

            assert_eq!(recording1.stream_uri(), None);
            assert_eq!(recording1.segments(), None);
            assert_eq!(recording1.created_by(), agent1.agent_id());

            let recording2 = recordings
                .iter()
                .find(|recording| recording.rtc_id() == rtc2_id)
                .expect("Recording 2 not found");

            assert_eq!(recording2.stream_uri(), None);
            assert_eq!(recording2.segments(), None);
            assert_eq!(recording2.created_by(), agent2.agent_id());
        }
    }

    mod handle_adjust {
        use std::ops::Bound;
        use std::sync::Arc;

        use chrono::{Duration, Utc};
        use uuid::Uuid;

        use crate::app::AppContext;
        use crate::clients::event::test_helpers::EventBuilder;
        use crate::clients::event::{EventData, EventRoomResponse, HostEventData, PinEventData};
        use crate::db::class::MinigroupReadQuery;
        use crate::db::recording::{RecordingListQuery, Segments};
        use crate::test_helpers::{prelude::*, shared_helpers::random_string};

        use super::super::super::PostprocessingStrategy;
        use super::super::*;

        #[async_std::test]
        async fn handle_adjust() {
            let now = Utc::now();
            let agent1 = TestAgent::new("web", "user1", USR_AUDIENCE);
            let agent2 = TestAgent::new("web", "user2", USR_AUDIENCE);
            let mut state = TestState::new(TestAuthz::new()).await;
            let event_room_id = Uuid::new_v4();
            let original_event_room_id = Uuid::new_v4();
            let modified_event_room_id = Uuid::new_v4();
            let conference_room_id = Uuid::new_v4();

            // Insert a minigroup with recordings.
            let (minigroup, recording1, recording2) = {
                let mut conn = state.get_conn().await.expect("Failed to get conn");

                let time = (
                    Bound::Included(now - Duration::hours(1)),
                    Bound::Excluded(now - Duration::minutes(10)),
                );

                let minigroup_scope = format!("minigroup-{}", random_string());

                let minigroup = factory::Minigroup::new(
                    minigroup_scope,
                    USR_AUDIENCE.to_string(),
                    time.into(),
                    conference_room_id,
                    event_room_id,
                )
                .insert(&mut conn)
                .await;

                let segments1: Segments = vec![
                    (Bound::Included(0), Bound::Excluded(1500000)),
                    (Bound::Included(1800000), Bound::Excluded(3000000)),
                ]
                .into();

                let recording1 = factory::Recording::new(
                    minigroup.id(),
                    Uuid::new_v4(),
                    agent1.agent_id().to_owned(),
                )
                .stream_uri("s3://minigroup.origin.dev.example.com/rtc1.webm".to_string())
                .segments(segments1)
                .started_at(now - Duration::hours(1))
                .insert(&mut conn)
                .await;

                let recording2 = factory::Recording::new(
                    minigroup.id(),
                    Uuid::new_v4(),
                    agent2.agent_id().to_owned(),
                )
                .stream_uri("s3://minigroup.origin.dev.example.com/rtc2.webm".to_string())
                .segments(vec![(Bound::Included(0), Bound::Excluded(2700000))].into())
                .started_at(now - Duration::minutes(50))
                .insert(&mut conn)
                .await;

                (minigroup, recording1, recording2)
            };

            let minigroup_id = minigroup.id();

            state
                .conference_client_mock()
                .expect_read_config_snapshots()
                .with(mockall::predicate::eq(conference_room_id))
                .returning(move |_room_id| Ok(vec![]));

            // Set up event client mock.
            state
                .event_client_mock()
                .expect_read_room()
                .with(mockall::predicate::eq(modified_event_room_id))
                .returning(move |room_id| {
                    Ok(EventRoomResponse {
                        id: room_id,
                        time: (
                            Bound::Included(now - Duration::hours(1)),
                            Bound::Excluded(now - Duration::minutes(10)),
                        ),
                        tags: None,
                    })
                });

            state
                .event_client_mock()
                .expect_dump_room()
                .with(mockall::predicate::eq(modified_event_room_id))
                .returning(move |_room_id| Ok(()));

            state
                .event_client_mock()
                .expect_list_events()
                .withf(move |room_id: &Uuid, _kind: &str| {
                    assert_eq!(*room_id, modified_event_room_id);
                    true
                })
                .returning(move |_, kind| match kind {
                    PIN_EVENT_TYPE => Ok(vec![
                        EventBuilder::new()
                            .room_id(modified_event_room_id)
                            .set(PIN_EVENT_TYPE.to_string())
                            .data(EventData::Pin(PinEventData::new(
                                agent1.agent_id().to_owned(),
                            )))
                            .occurred_at(0)
                            .build(),
                        EventBuilder::new()
                            .room_id(modified_event_room_id)
                            .set(PIN_EVENT_TYPE.to_string())
                            .data(EventData::Pin(PinEventData::new(
                                agent2.agent_id().to_owned(),
                            )))
                            .occurred_at(1200000000000)
                            .build(),
                        EventBuilder::new()
                            .room_id(modified_event_room_id)
                            .set(PIN_EVENT_TYPE.to_string())
                            .data(EventData::Pin(PinEventData::new(
                                agent1.agent_id().to_owned(),
                            )))
                            .occurred_at(1500000000000)
                            .build(),
                    ]),
                    HOST_EVENT_TYPE => Ok(vec![EventBuilder::new()
                        .room_id(modified_event_room_id)
                        .set(HOST_EVENT_TYPE.to_string())
                        .data(EventData::Host(HostEventData::new(
                            agent1.agent_id().to_owned(),
                        )))
                        .occurred_at(0)
                        .build()]),
                    other => panic!("Event client mock got unknown kind: {}", other),
                });

            // Set up tq client mock.
            let uri1 = recording1.stream_uri().unwrap().clone();
            let uri2 = recording2.stream_uri().unwrap().clone();

            let expected_task = TqTask::TranscodeMinigroupToHls {
                streams: vec![
                    TranscodeMinigroupToHlsStream::new(recording1.rtc_id(), uri1)
                        .offset(0)
                        .segments(recording1.segments().unwrap().to_owned())
                        .pin_segments(
                            vec![
                                (Bound::Included(0), Bound::Excluded(1200000)),
                                (Bound::Included(1500000), Bound::Excluded(3000000)),
                            ]
                            .into(),
                        ),
                    TranscodeMinigroupToHlsStream::new(recording2.rtc_id(), uri2)
                        .offset(600000)
                        .segments(recording2.segments().unwrap().to_owned())
                        .pin_segments(
                            vec![(Bound::Included(600001), Bound::Excluded(900001))].into(),
                        ),
                ],
                host_stream_id: recording1.rtc_id(),
            };

            state
                .tq_client_mock()
                .expect_create_task()
                .withf(move |class: &Class, task: &TqTask| {
                    assert_eq!(class.id(), minigroup_id);
                    assert_eq!(task, &expected_task);
                    true
                })
                .returning(|_, _| Ok(()));

            // Handle event room adjustment.
            let state = Arc::new(state);

            MinigroupPostprocessingStrategy::new(state.clone(), minigroup)
                .handle_adjust(RoomAdjustResult::Success {
                    original_room_id: original_event_room_id,
                    modified_room_id: modified_event_room_id,
                    modified_segments: vec![(Bound::Included(0), Bound::Excluded(3000000))].into(),
                })
                .await
                .expect("Failed to handle event room adjustment");

            // Assert DB changes.
            let mut conn = state.get_conn().await.expect("Failed to get conn");

            let updated_minigroup = MinigroupReadQuery::by_id(minigroup_id)
                .execute(&mut conn)
                .await
                .expect("Failed to fetch minigroup")
                .expect("Minigroup not found");

            assert_eq!(
                updated_minigroup.original_event_room_id(),
                Some(original_event_room_id),
            );

            assert_eq!(
                updated_minigroup.modified_event_room_id(),
                Some(modified_event_room_id),
            );

            let recordings = RecordingListQuery::new(minigroup_id)
                .execute(&mut conn)
                .await
                .expect("Failed to fetch recordings");

            for recording in &[recording1, recording2] {
                let updated_recording = recordings
                    .iter()
                    .find(|r| r.id() == recording.id())
                    .expect("Missing recording");

                assert!(updated_recording.adjusted_at().is_some());

                assert_eq!(updated_recording.modified_segments(), recording.segments());
            }
        }

        #[async_std::test]
        async fn handle_adjust_with_pin_and_unpin() {
            let now = Utc::now();
            let agent1 = TestAgent::new("web", "user1", USR_AUDIENCE);
            let agent2 = TestAgent::new("web", "user2", USR_AUDIENCE);
            let mut state = TestState::new(TestAuthz::new()).await;
            let event_room_id = Uuid::new_v4();
            let original_event_room_id = Uuid::new_v4();
            let modified_event_room_id = Uuid::new_v4();
            let conference_room_id = Uuid::new_v4();

            // Insert a minigroup with recordings.
            let (minigroup, recording1, recording2) = {
                let mut conn = state.get_conn().await.expect("Failed to get conn");

                let time = (
                    Bound::Included(now - Duration::hours(1)),
                    Bound::Excluded(now - Duration::minutes(10)),
                );

                let minigroup_scope = format!("minigroup-{}", random_string());

                let minigroup = factory::Minigroup::new(
                    minigroup_scope,
                    USR_AUDIENCE.to_string(),
                    time.into(),
                    conference_room_id,
                    event_room_id,
                )
                .insert(&mut conn)
                .await;

                let segments1: Segments = vec![
                    (Bound::Included(0), Bound::Excluded(1500000)),
                    (Bound::Included(1800000), Bound::Excluded(3000000)),
                ]
                .into();

                let recording1 = factory::Recording::new(
                    minigroup.id(),
                    Uuid::new_v4(),
                    agent1.agent_id().to_owned(),
                )
                .segments(segments1)
                .started_at(now - Duration::hours(1))
                .stream_uri("s3://minigroup.origin.dev.example.com/rtc1.webm".to_string())
                .insert(&mut conn)
                .await;

                let recording2 = factory::Recording::new(
                    minigroup.id(),
                    Uuid::new_v4(),
                    agent2.agent_id().to_owned(),
                )
                .segments(vec![(Bound::Included(0), Bound::Excluded(2700000))].into())
                .stream_uri("s3://minigroup.origin.dev.example.com/rtc2.webm".to_string())
                .started_at(now - Duration::minutes(50))
                .insert(&mut conn)
                .await;

                (minigroup, recording1, recording2)
            };

            let minigroup_id = minigroup.id();

            state
                .conference_client_mock()
                .expect_read_config_snapshots()
                .with(mockall::predicate::eq(conference_room_id))
                .returning(move |_room_id| Ok(vec![]));

            // Set up event client mock.
            state
                .event_client_mock()
                .expect_read_room()
                .with(mockall::predicate::eq(modified_event_room_id))
                .returning(move |room_id| {
                    Ok(EventRoomResponse {
                        id: room_id,
                        time: (
                            Bound::Included(now - Duration::hours(1)),
                            Bound::Excluded(now - Duration::minutes(10)),
                        ),
                        tags: None,
                    })
                });

            state
                .event_client_mock()
                .expect_dump_room()
                .with(mockall::predicate::eq(modified_event_room_id))
                .returning(move |_room_id| Ok(()));

            state
                .event_client_mock()
                .expect_list_events()
                .withf(move |room_id: &Uuid, _kind: &str| {
                    assert_eq!(*room_id, modified_event_room_id);
                    true
                })
                .returning(move |_, kind| match kind {
                    PIN_EVENT_TYPE => Ok(vec![
                        EventBuilder::new()
                            .room_id(modified_event_room_id)
                            .set(PIN_EVENT_TYPE.to_string())
                            .data(EventData::Pin(PinEventData::new(
                                agent1.agent_id().to_owned(),
                            )))
                            .occurred_at(0)
                            .build(),
                        EventBuilder::new()
                            .room_id(modified_event_room_id)
                            .set(PIN_EVENT_TYPE.to_string())
                            .data(EventData::Pin(PinEventData::null()))
                            .occurred_at(1000000000000)
                            .build(),
                    ]),
                    HOST_EVENT_TYPE => Ok(vec![EventBuilder::new()
                        .room_id(modified_event_room_id)
                        .set(HOST_EVENT_TYPE.to_string())
                        .data(EventData::Host(HostEventData::new(
                            agent1.agent_id().to_owned(),
                        )))
                        .occurred_at(0)
                        .build()]),
                    other => panic!("Event client mock got unknown kind: {}", other),
                });

            // Set up tq client mock.
            let uri1 = recording1.stream_uri().unwrap().to_string();
            let uri2 = recording2.stream_uri().unwrap().to_string();

            let expected_task = TqTask::TranscodeMinigroupToHls {
                streams: vec![
                    TranscodeMinigroupToHlsStream::new(recording1.rtc_id(), uri1)
                        .offset(0)
                        .segments(recording1.segments().unwrap().to_owned())
                        .pin_segments(vec![(Bound::Included(0), Bound::Excluded(1000000))].into()),
                    TranscodeMinigroupToHlsStream::new(recording2.rtc_id(), uri2)
                        .offset(600000)
                        .segments(recording2.segments().unwrap().to_owned())
                        .pin_segments(vec![].into()),
                ],
                host_stream_id: recording1.rtc_id(),
            };

            state
                .tq_client_mock()
                .expect_create_task()
                .withf(move |class: &Class, task: &TqTask| {
                    assert_eq!(class.id(), minigroup_id);
                    assert_eq!(task, &expected_task);
                    true
                })
                .returning(|_, _| Ok(()));

            // Handle event room adjustment.
            let state = Arc::new(state);

            MinigroupPostprocessingStrategy::new(state.clone(), minigroup)
                .handle_adjust(RoomAdjustResult::Success {
                    original_room_id: original_event_room_id,
                    modified_room_id: modified_event_room_id,
                    modified_segments: vec![(Bound::Included(0), Bound::Excluded(3000000))].into(),
                })
                .await
                .expect("Failed to handle event room adjustment");

            // Assert DB changes.
            let mut conn = state.get_conn().await.expect("Failed to get conn");

            let updated_minigroup = MinigroupReadQuery::by_id(minigroup_id)
                .execute(&mut conn)
                .await
                .expect("Failed to fetch minigroup")
                .expect("Minigroup not found");

            assert_eq!(
                updated_minigroup.original_event_room_id(),
                Some(original_event_room_id),
            );

            assert_eq!(
                updated_minigroup.modified_event_room_id(),
                Some(modified_event_room_id),
            );

            let recordings = RecordingListQuery::new(minigroup_id)
                .execute(&mut conn)
                .await
                .expect("Failed to fetch recordings");

            for recording in &[recording1, recording2] {
                let updated_recording = recordings
                    .iter()
                    .find(|r| r.id() == recording.id())
                    .expect("Missing recording");

                assert!(updated_recording.adjusted_at().is_some());

                assert_eq!(updated_recording.modified_segments(), recording.segments());
            }
        }
    }

    mod handle_transcoding_completion {
        use std::ops::Bound;
        use std::sync::Arc;

        use chrono::{Duration, Utc};
        use serde_json::json;
        use uuid::Uuid;

        use crate::app::{AppContext, API_VERSION};
        use crate::db::recording::{RecordingListQuery, Segments};
        use crate::test_helpers::{prelude::*, shared_helpers::random_string};

        use super::super::super::PostprocessingStrategy;
        use super::super::*;

        #[async_std::test]
        async fn handle_transcoding_completion() {
            let now = Utc::now();
            let agent1 = TestAgent::new("web", "user1", USR_AUDIENCE);
            let agent2 = TestAgent::new("web", "user2", USR_AUDIENCE);
            let state = TestState::new(TestAuthz::new()).await;

            // Insert a minigroup with recordings.
            let (minigroup, recording1, recording2) = {
                let mut conn = state.get_conn().await.expect("Failed to get conn");

                let time = (
                    Bound::Included(now - Duration::hours(1)),
                    Bound::Excluded(now - Duration::minutes(10)),
                );

                let minigroup_scope = format!("minigroup-{}", random_string());

                let minigroup = factory::Minigroup::new(
                    minigroup_scope,
                    USR_AUDIENCE.to_string(),
                    time.into(),
                    Uuid::new_v4(),
                    Uuid::new_v4(),
                )
                .original_event_room_id(Uuid::new_v4())
                .modified_event_room_id(Uuid::new_v4())
                .tags(json!({ "foo": "bar" }))
                .insert(&mut conn)
                .await;

                let segments1: Segments = vec![
                    (Bound::Included(0), Bound::Excluded(1500000)),
                    (Bound::Included(1800000), Bound::Excluded(3000000)),
                ]
                .into();

                let recording1 = factory::Recording::new(
                    minigroup.id(),
                    Uuid::new_v4(),
                    agent1.agent_id().to_owned(),
                )
                .stream_uri("s3://minigroup.origin.dev.example.com/rtc1.webm".to_string())
                .segments(segments1)
                .started_at(now - Duration::hours(1))
                .insert(&mut conn)
                .await;

                let recording2 = factory::Recording::new(
                    minigroup.id(),
                    Uuid::new_v4(),
                    agent2.agent_id().to_owned(),
                )
                .stream_uri("s3://minigroup.origin.dev.example.com/rtc2.webm".to_string())
                .segments(vec![(Bound::Included(0), Bound::Excluded(2700000))].into())
                .started_at(now - Duration::minutes(50))
                .insert(&mut conn)
                .await;

                (minigroup, recording1, recording2)
            };

            // Handle event room adjustment.
            let state = Arc::new(state);

            MinigroupPostprocessingStrategy::new(state.clone(), minigroup.clone())
                .handle_transcoding_completion(TranscodeSuccess::TranscodeMinigroupToHls(
                    TranscodeMinigroupToHlsSuccess {
                        recording_duration: "3000.0".to_string(),
                    },
                ))
                .await
                .expect("Failed to handle tq transcoding completion");

            // Assert DB changes.
            let mut conn = state.get_conn().await.expect("Failed to get conn");

            let updated_recordings = RecordingListQuery::new(minigroup.id())
                .execute(&mut conn)
                .await
                .expect("Failed to list recordings");

            for recording in &[recording1, recording2] {
                let updated_recording = updated_recordings
                    .iter()
                    .find(|r| r.id() == recording.id())
                    .expect("Recording not found");

                assert!(updated_recording.transcoded_at().is_some());
            }

            // Assert outgoing audience-level event.
            let messages = state.test_publisher().flush();
            let message = messages.first().expect("No event published");

            assert_eq!(
                message.topic(),
                format!(
                    "apps/{}/api/{}/audiences/{}/events",
                    state.config().id,
                    API_VERSION,
                    USR_AUDIENCE
                ),
            );

            match message.properties() {
                OutgoingEnvelopeProperties::Event(evp) => {
                    assert_eq!(evp.label(), "minigroup.ready");
                }
                props => panic!("Unexpected message properties: {:?}", props),
            }

            assert_eq!(
                message.payload::<MinigroupReady>(),
                MinigroupReady {
                    id: minigroup.id(),
                    scope: minigroup.scope().to_owned(),
                    tags: minigroup.tags().map(ToOwned::to_owned),
                    status: "success".to_string(),
                    recording_duration: 3000,
                }
            );
        }
    }
}<|MERGE_RESOLUTION|>--- conflicted
+++ resolved
@@ -17,11 +17,8 @@
 
 use crate::clients::event::{Event, EventData, RoomAdjustResult};
 use crate::db::class::Object as Class;
-<<<<<<< HEAD
 use crate::db::recording::BoundedOffsetTuples;
-=======
 use crate::db::recording::Object as Recording;
->>>>>>> cc4d84be
 use crate::{app::AppContext, clients::conference::ConfigSnapshot};
 use crate::{
     clients::tq::{Task as TqTask, TranscodeMinigroupToHlsStream, TranscodeMinigroupToHlsSuccess},
@@ -408,7 +405,7 @@
     let mut pin_start = None;
 
     let recording_end = match recording
-        .segments()
+        .segments
         .last()
         .map(|range| range.end)
         .ok_or_else(|| anyhow!("Recording segments have no end?"))?
@@ -441,28 +438,14 @@
     // If the stream hasn't got unpinned since some moment then add a pin segment to the end
     // of the recording to keep it pinned.
     if let Some(start) = pin_start {
-<<<<<<< HEAD
-        let recording_segments: BoundedOffsetTuples = recording.segments.clone().into();
-
-        if let Some((_, Bound::Excluded(recording_end))) = recording_segments.last() {
-            pin_segments.push((Bound::Included(start), Bound::Excluded(*recording_end)));
-        }
-    }
-
-    let changes = configs_changes
-        .iter()
-        .filter(|snapshot| snapshot.rtc_id == recording.rtc_id)
-        .collect::<Vec<_>>();
-=======
         pin_segments.push((Bound::Included(start), Bound::Excluded(recording_end)));
     }
 
     // We need only changes for the recording that fall into recording span
     let changes = configs_changes.iter().filter(|snapshot| {
-        let m = (snapshot.created_at - recording.started_at()).num_milliseconds();
-        m > 0 && m < recording_end && snapshot.rtc_id == recording.rtc_id()
+        let m = (snapshot.created_at - recording.started_at).num_milliseconds();
+        m > 0 && m < recording_end && snapshot.rtc_id == recording.rtc_id
     });
->>>>>>> cc4d84be
     let mut video_mute_start = None;
     let mut audio_mute_start = None;
     let mut video_mute_segments = vec![];
@@ -494,50 +477,23 @@
 
     // If last mute segment was left open, close it with recording end
     if let Some(start) = video_mute_start {
-<<<<<<< HEAD
-        let recording_end = recording.segments.last().map(|range| range.end);
-
-        if let Some(Bound::Excluded(recording_end)) = recording_end {
-            let muted_at = (start.created_at - recording.started_at).num_milliseconds();
-            video_mute_segments.push((Bound::Included(muted_at), Bound::Excluded(recording_end)));
-        }
+        let muted_at = (start.created_at - recording.started_at).num_milliseconds();
+        video_mute_segments.push((Bound::Included(muted_at), Bound::Excluded(recording_end)));
     }
 
     if let Some(start) = audio_mute_start {
-        let recording_end = recording.segments.last().map(|range| range.end);
-
-        if let Some(Bound::Excluded(recording_end)) = recording_end {
-            let muted_at = (start.created_at - recording.started_at).num_milliseconds();
-            audio_mute_segments.push((Bound::Included(muted_at), Bound::Excluded(recording_end)));
-        }
-    }
-
-    TranscodeMinigroupToHlsStream::new(recording.rtc_id, recording.stream_uri.to_owned())
+        let muted_at = (start.created_at - recording.started_at).num_milliseconds();
+        audio_mute_segments.push((Bound::Included(muted_at), Bound::Excluded(recording_end)));
+    }
+
+    let v = TranscodeMinigroupToHlsStream::new(recording.rtc_id, recording.stream_uri.to_owned())
         .offset(recording_offset.num_milliseconds() as u64)
-        .segments(recording.segments.clone())
+        .segments(recording.segments.to_owned())
         .pin_segments(pin_segments.into())
         .video_mute_segments(video_mute_segments.into())
-        .audio_mute_segments(audio_mute_segments.into())
-=======
-        let muted_at = (start.created_at - recording.started_at()).num_milliseconds();
-        video_mute_segments.push((Bound::Included(muted_at), Bound::Excluded(recording_end)));
-    }
-
-    if let Some(start) = audio_mute_start {
-        let muted_at = (start.created_at - recording.started_at()).num_milliseconds();
-        audio_mute_segments.push((Bound::Included(muted_at), Bound::Excluded(recording_end)));
-    }
-
-    let v =
-        TranscodeMinigroupToHlsStream::new(recording.rtc_id(), recording.stream_uri().to_owned())
-            .offset(recording_offset.num_milliseconds() as u64)
-            .segments(recording.segments().to_owned())
-            .pin_segments(pin_segments.into())
-            .video_mute_segments(video_mute_segments.into())
-            .audio_mute_segments(audio_mute_segments.into());
+        .audio_mute_segments(audio_mute_segments.into());
 
     Ok(v)
->>>>>>> cc4d84be
 }
 
 #[derive(Debug)]
