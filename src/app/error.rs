use std::fmt;
use std::sync::Arc;

use axum::response::IntoResponse;
use axum::{body::BoxBody, Json};
use hyper::Response;
use svc_agent::mqtt::ResponseStatus;
use svc_error::{extension::sentry, Error as SvcError};

////////////////////////////////////////////////////////////////////////////////

struct ErrorKindProperties {
    status: ResponseStatus,
    kind: &'static str,
    title: &'static str,
    is_notify_sentry: bool,
}

#[derive(Debug, Clone, Copy)]
pub enum ErrorKind {
    AccessDenied,
    AuthorizationFailed,
    DbConnAcquisitionFailed,
    DbQueryFailed,
    InvalidParameter,
    InvalidPayload,
    MqttRequestFailed,
    SerializationFailed,
    Unauthorized,
    ClassNotFound,
    RecordingNotFound,
    ClassClosingFailed,
    TranscodingFlowFailed,
    EditionFailed,
    ClassPropertyNotFound,
    AudienceDoesNotMatch,
    AccountNotFound,
    AccountPropertyNotFound,
    InvalidQueryString,
    InternalFailure,
    CreationWhiteboardFailed,
    ClassAlreadyEstablished,
<<<<<<< HEAD
    OperationIdObsolete,
    OperationInProgress,
    OperationFailed,
    NatsPublishFailed,
    NatsClientNotFound,
=======
    MissingTenant,
>>>>>>> dfdca3e7
}

impl ErrorKind {
    pub fn is_notify_sentry(self) -> bool {
        let properties: ErrorKindProperties = self.into();
        properties.is_notify_sentry
    }
}

impl fmt::Display for ErrorKind {
    fn fmt(&self, f: &mut fmt::Formatter<'_>) -> fmt::Result {
        let properties: ErrorKindProperties = self.to_owned().into();
        write!(f, "{}", properties.title)
    }
}

impl From<ErrorKind> for ErrorKindProperties {
    fn from(k: ErrorKind) -> Self {
        match k {
            ErrorKind::AccessDenied => ErrorKindProperties {
                status: ResponseStatus::FORBIDDEN,
                kind: "access_denied",
                title: "Access denied",
                is_notify_sentry: false,
            },
            ErrorKind::AuthorizationFailed => ErrorKindProperties {
                status: ResponseStatus::UNPROCESSABLE_ENTITY,
                kind: "authorization_failed",
                title: "Authorization failed",
                is_notify_sentry: false,
            },
            ErrorKind::DbConnAcquisitionFailed => ErrorKindProperties {
                status: ResponseStatus::UNPROCESSABLE_ENTITY,
                kind: "database_connection_acquisition_failed",
                title: "Database connection acquisition failed",
                is_notify_sentry: true,
            },
            ErrorKind::DbQueryFailed => ErrorKindProperties {
                status: ResponseStatus::UNPROCESSABLE_ENTITY,
                kind: "database_query_failed",
                title: "Database query failed",
                is_notify_sentry: true,
            },
            ErrorKind::InvalidParameter => ErrorKindProperties {
                status: ResponseStatus::BAD_REQUEST,
                kind: "invalid_parameter",
                title: "Invalid parameter",
                is_notify_sentry: false,
            },
            ErrorKind::InvalidPayload => ErrorKindProperties {
                status: ResponseStatus::BAD_REQUEST,
                kind: "invalid_payload",
                title: "Invalid payload",
                is_notify_sentry: false,
            },
            ErrorKind::ClassNotFound => ErrorKindProperties {
                status: ResponseStatus::NOT_FOUND,
                kind: "class_not_found",
                title: "Class not found",
                is_notify_sentry: false,
            },
            ErrorKind::MqttRequestFailed => ErrorKindProperties {
                status: ResponseStatus::INTERNAL_SERVER_ERROR,
                kind: "mqtt_request_failed",
                title: "Mqtt request failed",
                is_notify_sentry: true,
            },
            ErrorKind::SerializationFailed => ErrorKindProperties {
                status: ResponseStatus::UNPROCESSABLE_ENTITY,
                kind: "serialization_failed",
                title: "Serialization failed",
                is_notify_sentry: true,
            },
            ErrorKind::Unauthorized => ErrorKindProperties {
                status: ResponseStatus::UNAUTHORIZED,
                kind: "authentication_failed",
                title: "Authentication failed",
                is_notify_sentry: false,
            },
            ErrorKind::RecordingNotFound => ErrorKindProperties {
                status: ResponseStatus::NOT_FOUND,
                kind: "recording_not_found",
                title: "Recording not found",
                is_notify_sentry: false,
            },
            ErrorKind::ClassClosingFailed => ErrorKindProperties {
                status: ResponseStatus::UNPROCESSABLE_ENTITY,
                kind: "class_closing_failed",
                title: "Class closing failed",
                is_notify_sentry: true,
            },
            ErrorKind::TranscodingFlowFailed => ErrorKindProperties {
                status: ResponseStatus::UNPROCESSABLE_ENTITY,
                kind: "transcoding_flow_failed",
                title: "Transcoding flow failed",
                is_notify_sentry: true,
            },
            ErrorKind::EditionFailed => ErrorKindProperties {
                status: ResponseStatus::UNPROCESSABLE_ENTITY,
                kind: "edition_flow_failed",
                title: "Edition flow failed",
                is_notify_sentry: true,
            },
            ErrorKind::ClassPropertyNotFound => ErrorKindProperties {
                status: ResponseStatus::NOT_FOUND,
                kind: "class_property_not_found",
                title: "Class property not found",
                is_notify_sentry: false,
            },
            ErrorKind::AudienceDoesNotMatch => ErrorKindProperties {
                status: ResponseStatus::UNPROCESSABLE_ENTITY,
                kind: "audience_does_not_match",
                title: "Audience does not match",
                is_notify_sentry: false,
            },
            ErrorKind::AccountNotFound => ErrorKindProperties {
                status: ResponseStatus::NOT_FOUND,
                kind: "account_not_found",
                title: "Account not found",
                is_notify_sentry: false,
            },
            ErrorKind::AccountPropertyNotFound => ErrorKindProperties {
                status: ResponseStatus::NOT_FOUND,
                kind: "account_property_not_found",
                title: "Account property not found",
                is_notify_sentry: false,
            },
            ErrorKind::InvalidQueryString => ErrorKindProperties {
                status: ResponseStatus::BAD_REQUEST,
                kind: "invalid_query_string",
                title: "Invalid query string",
                is_notify_sentry: false,
            },
            ErrorKind::InternalFailure => ErrorKindProperties {
                status: ResponseStatus::INTERNAL_SERVER_ERROR,
                kind: "internal_failure",
                title: "internal failure",
                is_notify_sentry: false,
            },
            ErrorKind::CreationWhiteboardFailed => ErrorKindProperties {
                status: ResponseStatus::UNPROCESSABLE_ENTITY,
                kind: "creation_whiteboard_failed",
                title: "Creation whiteboard failed",
                is_notify_sentry: false,
            },
            ErrorKind::ClassAlreadyEstablished => ErrorKindProperties {
                status: ResponseStatus::UNPROCESSABLE_ENTITY,
                kind: "class_already_established",
                title: "Class already established",
                is_notify_sentry: false,
            },
<<<<<<< HEAD
            ErrorKind::OperationIdObsolete => ErrorKindProperties {
                status: ResponseStatus::CONFLICT,
                kind: "operation_id_obsolete",
                title: "Operation id obsolete, should fetch latest state",
                is_notify_sentry: false,
            },
            ErrorKind::OperationInProgress => ErrorKindProperties {
                status: ResponseStatus::CONFLICT,
                kind: "operation_in_progress",
                title: "Operation is not completed yet, retry later",
                is_notify_sentry: false,
            },
            ErrorKind::OperationFailed => ErrorKindProperties {
                status: ResponseStatus::INTERNAL_SERVER_ERROR,
                kind: "operation_failed",
                title: "Operation failed really bad",
                is_notify_sentry: true,
            },
            ErrorKind::NatsPublishFailed => ErrorKindProperties {
                status: ResponseStatus::UNPROCESSABLE_ENTITY,
                kind: "nats_publish_failed",
                title: "Nats publish failed",
                is_notify_sentry: true,
            },
            ErrorKind::NatsClientNotFound => ErrorKindProperties {
                status: ResponseStatus::FAILED_DEPENDENCY,
                kind: "nats_client_not_found",
                title: "Nats client not found",
                is_notify_sentry: true,
            },
=======
            ErrorKind::MissingTenant => ErrorKindProperties {
                status: ResponseStatus::BAD_REQUEST,
                kind: "missing_tenant",
                title: "Tenant not found in config",
                is_notify_sentry: false,
            },
>>>>>>> dfdca3e7
        }
    }
}

////////////////////////////////////////////////////////////////////////////////

pub struct Error {
    kind: ErrorKind,
    err: Option<Arc<anyhow::Error>>,
}

impl Error {
    pub fn new(kind: ErrorKind, err: anyhow::Error) -> Self {
        Self {
            kind,
            err: Some(Arc::new(err)),
        }
    }

    pub fn to_svc_error(&self) -> SvcError {
        let properties: ErrorKindProperties = self.kind.into();

        let err_builder = SvcError::builder()
            .status(properties.status)
            .kind(properties.kind, properties.title);

        match &self.err {
            Some(err) => err_builder.detail(&err.to_string()).build(),
            None => err_builder.build(),
        }
    }

    pub fn notify_sentry(&self) {
        if !self.kind.is_notify_sentry() {
            return;
        }

        if let Some(err) = &self.err {
            if let Err(e) = sentry::send(err.clone()) {
                tracing::error!("Failed to send error to sentry, reason = {:?}", e);
            }
        }
    }
}

impl IntoResponse for Error {
    fn into_response(self) -> Response<BoxBody> {
        let properties: ErrorKindProperties = self.kind.into();

        let span = tracing::Span::current();
        span.record("kind", properties.kind);

        if let Some(err) = &self.err {
            let detail = err.to_string();
            span.record("detail", detail.as_str());
        }

        (properties.status, Json(&self.to_svc_error())).into_response()
    }
}

impl fmt::Debug for Error {
    fn fmt(&self, f: &mut fmt::Formatter<'_>) -> fmt::Result {
        f.debug_struct("Error")
            .field("kind", &self.kind)
            .field("source", &self.err)
            .finish()
    }
}

impl fmt::Display for Error {
    fn fmt(&self, f: &mut fmt::Formatter<'_>) -> fmt::Result {
        match &self.err {
            Some(err) => write!(f, "{}: {err}", self.kind),
            None => write!(f, "{}", self.kind),
        }
    }
}

impl From<svc_authz::Error> for Error {
    fn from(source: svc_authz::Error) -> Self {
        let kind = match source.kind() {
            svc_authz::ErrorKind::Forbidden(_) => ErrorKind::AccessDenied,
            _ => ErrorKind::AuthorizationFailed,
        };

        Self {
            kind,
            err: Some(Arc::new(source.into())),
        }
    }
}

impl From<ErrorKind> for Error {
    fn from(kind: ErrorKind) -> Self {
        Self { kind, err: None }
    }
}

////////////////////////////////////////////////////////////////////////////////

pub trait ErrorExt<T> {
    fn error(self, kind: ErrorKind) -> Result<T, Error>;
}

impl<T, E> ErrorExt<T> for Result<T, E>
where
    E: Into<anyhow::Error>,
{
    fn error(self, kind: ErrorKind) -> Result<T, Error> {
        self.map_err(|err| Error::new(kind, err.into()))
    }
}<|MERGE_RESOLUTION|>--- conflicted
+++ resolved
@@ -40,15 +40,12 @@
     InternalFailure,
     CreationWhiteboardFailed,
     ClassAlreadyEstablished,
-<<<<<<< HEAD
     OperationIdObsolete,
     OperationInProgress,
     OperationFailed,
     NatsPublishFailed,
     NatsClientNotFound,
-=======
     MissingTenant,
->>>>>>> dfdca3e7
 }
 
 impl ErrorKind {
@@ -200,7 +197,6 @@
                 title: "Class already established",
                 is_notify_sentry: false,
             },
-<<<<<<< HEAD
             ErrorKind::OperationIdObsolete => ErrorKindProperties {
                 status: ResponseStatus::CONFLICT,
                 kind: "operation_id_obsolete",
@@ -231,14 +227,12 @@
                 title: "Nats client not found",
                 is_notify_sentry: true,
             },
-=======
             ErrorKind::MissingTenant => ErrorKindProperties {
                 status: ResponseStatus::BAD_REQUEST,
                 kind: "missing_tenant",
                 title: "Tenant not found in config",
                 is_notify_sentry: false,
             },
->>>>>>> dfdca3e7
         }
     }
 }
