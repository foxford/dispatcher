use std::time::Duration;

use anyhow::Result;
use async_trait::async_trait;
use futures::AsyncReadExt;
use isahc::config::Configurable;
#[cfg(test)]
use mockall::{automock, predicate::*};
use serde_derive::{Deserialize, Serialize};
use serde_json::{json, Value as JsonValue};
use uuid::Uuid;

use super::ClientError;
use crate::db::recording::Segments;

const PRIORITY: &str = "normal";

////////////////////////////////////////////////////////////////////////////////

#[derive(Debug, PartialEq, Serialize)]
#[serde(untagged)]
pub enum Task {
    TranscodeStreamToHls {
        stream_id: Uuid,
        stream_uri: String,
        #[serde(skip_serializing_if = "Option::is_none")]
        event_room_id: Option<Uuid>,
        #[serde(skip_serializing_if = "Option::is_none")]
        #[serde(serialize_with = "crate::db::recording::serde::segments_option")]
        segments: Option<Segments>,
    },
    TranscodeMinigroupToHls {
        streams: Vec<TranscodeMinigroupToHlsStream>,
        host_stream_id: Uuid,
    },
    ConvertMjrDumpsToStream {
        mjr_dumps_uris: Vec<String>,
        stream_uri: String,
        stream_id: Uuid,
    },
}

impl Task {
    fn template(&self) -> &'static str {
        match self {
            Self::TranscodeStreamToHls { .. } => "transcode-stream-to-hls",
            Self::TranscodeMinigroupToHls { .. } => "transcode-minigroup-to-hls",
            Self::ConvertMjrDumpsToStream { .. } => "convert-mjr-dumps-to-stream",
        }
    }
    fn stream_id(&self) -> Option<Uuid> {
        if let Task::ConvertMjrDumpsToStream { stream_id, .. } = self {
            Some(*stream_id)
        } else {
            None
        }
    }
}

#[derive(Debug, PartialEq, Serialize)]
pub struct TranscodeMinigroupToHlsStream {
    id: Uuid,
    uri: String,
    #[serde(skip_serializing_if = "Option::is_none")]
    offset: Option<u64>,
    #[serde(skip_serializing_if = "Option::is_none")]
    #[serde(serialize_with = "crate::db::recording::serde::segments_option")]
    segments: Option<Segments>,
    #[serde(skip_serializing_if = "Option::is_none")]
    #[serde(serialize_with = "crate::db::recording::serde::segments_option")]
    pin_segments: Option<Segments>,
    #[serde(with = "crate::db::recording::serde::segments")]
    video_mute_segments: Segments,
    #[serde(with = "crate::db::recording::serde::segments")]
    audio_mute_segments: Segments,
}

impl TranscodeMinigroupToHlsStream {
    pub fn new(id: Uuid, uri: String) -> Self {
        Self {
            id,
            uri,
            offset: None,
            segments: None,
            pin_segments: None,
            video_mute_segments: Segments::empty(),
            audio_mute_segments: Segments::empty(),
        }
    }

    pub fn offset(self, offset: u64) -> Self {
        Self {
            offset: Some(offset),
            ..self
        }
    }

    pub fn segments(self, segments: Segments) -> Self {
        Self {
            segments: Some(segments),
            ..self
        }
    }

    pub fn pin_segments(self, pin_segments: Segments) -> Self {
        Self {
            pin_segments: Some(pin_segments),
            ..self
        }
    }

    pub fn video_mute_segments(self, video_mute_segments: Segments) -> Self {
        Self {
            video_mute_segments,
            ..self
        }
    }

    pub fn audio_mute_segments(self, audio_mute_segments: Segments) -> Self {
        Self {
            audio_mute_segments,
            ..self
        }
    }
}

#[derive(Debug, Deserialize)]
pub struct TaskComplete {
    pub tags: Option<JsonValue>,
    #[serde(flatten)]
    pub result: TaskCompleteResult,
}

#[derive(Debug, Deserialize)]
#[serde(tag = "status")]
pub enum TaskCompleteResult {
    #[serde(rename = "success")]
    Success(TaskCompleteSuccess),
    #[serde(rename = "failure")]
    Failure { error: Option<JsonValue> },
}

impl From<TaskComplete> for TaskCompleteResult {
    fn from(task_complete: TaskComplete) -> Self {
        task_complete.result
    }
}

#[derive(Debug, Deserialize)]
#[serde(tag = "template")]
pub enum TaskCompleteSuccess {
    #[serde(rename = "transcode-stream-to-hls")]
    TranscodeStreamToHls(TranscodeStreamToHlsSuccess),
    #[serde(rename = "transcode-minigroup-to-hls")]
    TranscodeMinigroupToHls(TranscodeMinigroupToHlsSuccess),
    #[serde(rename = "convert-mjr-dumps-to-stream")]
    ConvertMjrDumpsToStream(ConvertMjrDumpsToStreamSuccess),
}

#[derive(Debug, Deserialize)]
pub struct ConvertMjrDumpsToStreamSuccess {
    pub stream_id: Uuid,
    pub stream_uri: String,
    pub segments: String,
}

#[derive(Debug, Deserialize)]
pub struct TranscodeStreamToHlsSuccess {
    pub stream_id: Uuid,
    pub stream_uri: String,
    pub stream_duration: String,
    pub event_room_id: Uuid,
}

#[derive(Debug, Deserialize)]
pub struct TranscodeMinigroupToHlsSuccess {
    pub recording_duration: String,
}

////////////////////////////////////////////////////////////////////////////////

#[cfg_attr(test, automock)]
#[async_trait]
pub trait TqClient: Sync + Send {
    async fn create_task(
        &self,
        class: &crate::db::class::Object,
        task: Task,
    ) -> Result<(), ClientError>;
}

pub struct HttpTqClient {
    client: isahc::HttpClient,
    base_url: url::Url,
}

impl HttpTqClient {
    pub fn new(base_url: String, token: String, timeout: u64) -> Self {
        let base_url = url::Url::parse(&base_url).expect("Failed to convert HttpTqClient base url");

        let client = isahc::HttpClient::builder()
            .timeout(Duration::from_secs(timeout))
            .default_header(
                http::header::AUTHORIZATION.as_str(),
                format!("Bearer {}", token),
            )
            .default_header(http::header::CONTENT_TYPE.as_str(), "application/json")
            .default_header(
                http::header::USER_AGENT.as_str(),
                format!("dispatcher-{}", crate::APP_VERSION),
            )
            .build()
            .expect("Failed to build HttpTqClient");

        Self { client, base_url }
    }
}

#[derive(Serialize)]
struct TaskPayload {
    audience: String,
    tags: JsonValue,
    priority: String,
    template: String,
    bindings: Task,
}

#[async_trait]
impl TqClient for HttpTqClient {
    async fn create_task(
        &self,
        class: &crate::db::class::Object,
        task: Task,
    ) -> Result<(), ClientError> {
<<<<<<< HEAD
        let mut task_id = String::new();
        task_id.push_str(task.template());
        task_id.push_str(class.scope());
        if let Some(id) = task.stream_id() {
            task_id.push_str(&id.to_string())
        }
        let route = format!("/api/v1/audiences/{}/tasks/{}", class.audience(), task_id,);
=======
        let mut tags = class
            .tags()
            .map(ToOwned::to_owned)
            .unwrap_or_else(|| json!({"scope": class.scope().to_owned()}));

        class.conference_room_id().and_then(|cid| {
            tags.as_object_mut()
                .and_then(|map| map.insert("conference_room_id".to_string(), json!(cid)))
        });
>>>>>>> cc4d84be

        let task = TaskPayload {
            audience: class.audience().to_owned(),
            tags: tags,
            priority: PRIORITY.into(),
            template: task.template().into(),
            bindings: task,
        };

        let url = self.base_url.join(&route).map_err(|e| {
            ClientError::HttpError(format!(
                "Failed to join base_url with route, base_url = {}, route = {}, err = {}",
                self.base_url, route, e
            ))
        })?;

        let json =
            serde_json::to_string(&task).map_err(|e| ClientError::PayloadError(e.to_string()))?;
        let mut resp = self
            .client
            .post_async(url.as_str(), json)
            .await
            .map_err(|e| ClientError::HttpError(e.to_string()))?;
        if resp.status() == http::StatusCode::OK {
            Ok(())
        } else {
            let mut body = String::new();
            let e = if let Err(e) = resp.body_mut().read_to_string(&mut body).await {
                format!(
                    "Failed to create tq task and read response body, status = {:?}, response body read = {:?}, error = {:?}",
                    resp.status(),
                    body,
                    e
                )
            } else {
                format!(
                    "Failed to create tq task, status = {:?}, response = {:?}",
                    resp.status(),
                    body
                )
            };
            Err(ClientError::PayloadError(e))
        }
    }
}<|MERGE_RESOLUTION|>--- conflicted
+++ resolved
@@ -232,7 +232,6 @@
         class: &crate::db::class::Object,
         task: Task,
     ) -> Result<(), ClientError> {
-<<<<<<< HEAD
         let mut task_id = String::new();
         task_id.push_str(task.template());
         task_id.push_str(class.scope());
@@ -240,7 +239,6 @@
             task_id.push_str(&id.to_string())
         }
         let route = format!("/api/v1/audiences/{}/tasks/{}", class.audience(), task_id,);
-=======
         let mut tags = class
             .tags()
             .map(ToOwned::to_owned)
@@ -250,11 +248,10 @@
             tags.as_object_mut()
                 .and_then(|map| map.insert("conference_room_id".to_string(), json!(cid)))
         });
->>>>>>> cc4d84be
 
         let task = TaskPayload {
             audience: class.audience().to_owned(),
-            tags: tags,
+            tags,
             priority: PRIORITY.into(),
             template: task.template().into(),
             bindings: task,
